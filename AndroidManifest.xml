--- conflicted
+++ resolved
@@ -21,13 +21,8 @@
 <manifest xmlns:android="http://schemas.android.com/apk/res/android"
     package="com.ichi2.anki"
     android:installLocation="auto"
-<<<<<<< HEAD
-    android:versionCode="20100114"
-    android:versionName="2.1alpha14" >
-=======
-    android:versionCode="20200100"
-    android:versionName="2.2alpha0" >
->>>>>>> 462f0503
+    android:versionCode="20200000"
+    android:versionName="2.2dev" >
     <!--
         The version number is of the form:
           <major>.<minor>.<maintenance>[dev|alpha<build>|beta<build>|]
