--- conflicted
+++ resolved
@@ -1403,14 +1403,9 @@
                 } else {
                     dialogMessage = res.getString(R.string.sync_database_acknowledge);
                 }
-<<<<<<< HEAD
-
-               showSyncLogDialog(joinSyncMessages(dialogMessage, syncMessage), false);
-=======
                 showSyncLogDialog(joinSyncMessages(dialogMessage, syncMessage), false);
 
                 // Note: the interface is not refreshed since the activity is restarted after sync.
->>>>>>> 6fa65beb
             }
         }
     };
@@ -1944,35 +1939,6 @@
     }
 
 
-<<<<<<< HEAD
-    // ----------------------------------------------------------------------------
-    // INNER CLASSES
-    // ----------------------------------------------------------------------------
-
-    public static String readableDeckName(String[] name) {
-        int len = name.length;
-        StringBuilder sb = new StringBuilder();
-        for (int i = 0; i < len; i++) {
-            if (i == len - 1) {
-                 if (name[i].endsWith("[coll]")) {
-                     sb.append("\u25B7 ");
-                     sb.append(name[i].substring(0, Math.max(1, name[i].length() - 6)));
-                 } else if (name[i].endsWith("[nchi]")) {
-                     sb.append("\u2009\u2009\u2009 ");
-                     sb.append(name[i].substring(0, Math.max(1, name[i].length() - 6)));
-                } else {
-                    sb.append("\u25BD ").append(name[i]);
-                }
-            } else {
-                sb.append("   ");
-            }
-        }
-        return sb.toString();
-    }
-
-
-=======
->>>>>>> 6fa65beb
     @Override
     public void onAttachedToWindow() {
 
