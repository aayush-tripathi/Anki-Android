/****************************************************************************************
 * Copyright (c) 2009 Andrew Dubya <andrewdubya@gmail.com>                              *
 * Copyright (c) 2009 Nicolas Raoul <nicolas.raoul@gmail.com>                           *
 * Copyright (c) 2009 Edu Zamora <edu.zasu@gmail.com>                                   *
 * Copyright (c) 2009 Daniel Svard <daniel.svard@gmail.com>                             *
 * Copyright (c) 2010 Norbert Nagold <norbert.nagold@gmail.com>                         *
 * Copyright (c) 2014 Timothy Rae <perceptualchaos2@gmail.com>
 *                                                                                      *
 * This program is free software; you can redistribute it and/or modify it under        *
 * the terms of the GNU General Public License as published by the Free Software        *
 * Foundation; either version 3 of the License, or (at your option) any later           *
 * version.                                                                             *
 *                                                                                      *
 * This program is distributed in the hope that it will be useful, but WITHOUT ANY      *
 * WARRANTY; without even the implied warranty of MERCHANTABILITY or FITNESS FOR A      *
 * PARTICULAR PURPOSE. See the GNU General Public License for more details.             *
 *                                                                                      *
 * You should have received a copy of the GNU General Public License along with         *
 * this program.  If not, see <http://www.gnu.org/licenses/>.                           *
 ****************************************************************************************/

// usage of 'this' in constructors when class is non-final - weak warning
// should be OK as this is only non-final for tests
@file:Suppress("LeakingThis")

package com.ichi2.anki

import android.app.Activity
import android.content.*
import android.database.SQLException
import android.graphics.PixelFormat
import android.graphics.drawable.Drawable
import android.net.Uri
import android.os.*
import android.util.TypedValue
import android.view.*
import android.view.View.OnLongClickListener
import android.widget.*
import androidx.activity.result.ActivityResult
import androidx.activity.result.ActivityResultCallback
import androidx.activity.result.ActivityResultLauncher
import androidx.activity.result.contract.ActivityResultContracts
import androidx.annotation.StringRes
import androidx.annotation.VisibleForTesting
import androidx.appcompat.app.AlertDialog
import androidx.appcompat.widget.SearchView
import androidx.appcompat.widget.TooltipCompat
import androidx.core.app.ActivityCompat
import androidx.core.app.ActivityCompat.OnRequestPermissionsResultCallback
import androidx.core.content.edit
import androidx.core.content.pm.ShortcutInfoCompat
import androidx.core.content.pm.ShortcutManagerCompat
import androidx.core.graphics.drawable.IconCompat
import androidx.core.os.bundleOf
import androidx.core.text.parseAsHtml
import androidx.fragment.app.commit
import androidx.lifecycle.Lifecycle
import androidx.lifecycle.flowWithLifecycle
import androidx.lifecycle.lifecycleScope
import androidx.recyclerview.widget.DividerItemDecoration
import androidx.recyclerview.widget.LinearLayoutManager
import androidx.recyclerview.widget.RecyclerView
import androidx.swiperefreshlayout.widget.SwipeRefreshLayout
import anki.collection.OpChanges
import com.google.android.material.floatingactionbutton.FloatingActionButton
import com.google.android.material.progressindicator.CircularProgressIndicator
import com.google.android.material.snackbar.BaseTransientBottomBar
import com.google.android.material.snackbar.Snackbar
import com.ichi2.anim.ActivityTransitionAnimation.Direction.*
import com.ichi2.anki.CollectionManager.TR
import com.ichi2.anki.CollectionManager.withCol
import com.ichi2.anki.CollectionManager.withOpenColOrNull
import com.ichi2.anki.InitialActivity.StartupFailure
import com.ichi2.anki.InitialActivity.StartupFailure.*
import com.ichi2.anki.StudyOptionsFragment.StudyOptionsListener
import com.ichi2.anki.analytics.UsageAnalytics
import com.ichi2.anki.deckpicker.BITMAP_BYTES_PER_PIXEL
import com.ichi2.anki.deckpicker.BackgroundImage
import com.ichi2.anki.dialogs.*
import com.ichi2.anki.dialogs.DatabaseErrorDialog.DatabaseErrorDialogType
import com.ichi2.anki.dialogs.DeckPickerContextMenu.DeckPickerContextMenuOption
import com.ichi2.anki.dialogs.ImportDialog.ImportDialogListener
import com.ichi2.anki.dialogs.ImportFileSelectionFragment.ApkgImportResultLauncherProvider
import com.ichi2.anki.dialogs.ImportFileSelectionFragment.CsvImportResultLauncherProvider
import com.ichi2.anki.dialogs.MediaCheckDialog.MediaCheckDialogListener
import com.ichi2.anki.dialogs.SyncErrorDialog.Companion.newInstance
import com.ichi2.anki.dialogs.SyncErrorDialog.SyncErrorDialogListener
import com.ichi2.anki.dialogs.customstudy.CustomStudyDialog
import com.ichi2.anki.dialogs.customstudy.CustomStudyDialog.CustomStudyListener
import com.ichi2.anki.dialogs.customstudy.CustomStudyDialogFactory
import com.ichi2.anki.export.ActivityExportingDelegate
import com.ichi2.anki.export.ExportDialogFragment
import com.ichi2.anki.export.ExportDialogsFactory
import com.ichi2.anki.export.ExportDialogsFactoryProvider
import com.ichi2.anki.introduction.CollectionPermissionScreenLauncher
import com.ichi2.anki.introduction.hasCollectionStoragePermissions
import com.ichi2.anki.notetype.ManageNotetypes
import com.ichi2.anki.pages.AnkiPackageImporterFragment
import com.ichi2.anki.pages.CongratsPage
import com.ichi2.anki.pages.CongratsPage.Companion.onDeckCompleted
import com.ichi2.anki.preferences.AdvancedSettingsFragment
import com.ichi2.anki.preferences.sharedPrefs
import com.ichi2.anki.receiver.SdCardReceiver
import com.ichi2.anki.servicelayer.*
import com.ichi2.anki.servicelayer.ScopedStorageService.isLegacyStorage
import com.ichi2.anki.servicelayer.ScopedStorageService.mediaMigrationIsInProgress
import com.ichi2.anki.services.MediaMigrationState
import com.ichi2.anki.services.MigrationService
import com.ichi2.anki.services.getMediaMigrationState
import com.ichi2.anki.snackbar.BaseSnackbarBuilderProvider
import com.ichi2.anki.snackbar.SnackbarBuilder
import com.ichi2.anki.snackbar.showSnackbar
import com.ichi2.anki.ui.dialogs.storageMigrationFailedDialogIsShownOrPending
import com.ichi2.anki.utils.SECONDS_PER_DAY
import com.ichi2.anki.widgets.DeckAdapter
import com.ichi2.annotations.NeedsTest
import com.ichi2.async.*
import com.ichi2.compat.CompatHelper.Companion.getSerializableCompat
import com.ichi2.compat.CompatHelper.Companion.sdkVersion
import com.ichi2.libanki.*
import com.ichi2.libanki.exception.ConfirmModSchemaException
import com.ichi2.libanki.sched.DeckNode
import com.ichi2.libanki.utils.TimeManager
import com.ichi2.ui.BadgeDrawableBuilder
import com.ichi2.utils.*
import com.ichi2.utils.NetworkUtils.isActiveNetworkMetered
import com.ichi2.widget.WidgetStatus
import kotlinx.coroutines.*
import kotlinx.coroutines.flow.filterNotNull
import kotlinx.coroutines.flow.first
import makeLinksClickable
import net.ankiweb.rsdroid.RustCleanup
import org.json.JSONException
import timber.log.Timber
import java.io.File
import java.lang.Runnable
import kotlin.time.Duration.Companion.milliseconds
import kotlin.time.measureTimedValue

const val MIGRATION_WAS_LAST_POSTPONED_AT_SECONDS = "secondWhenMigrationWasPostponedLast"
const val TIMES_STORAGE_MIGRATION_POSTPONED_KEY = "timesStorageMigrationPostponed"
const val OLDEST_WORKING_WEBVIEW_VERSION = 77

/**
 * The current entry point for AnkiDroid. Displays decks, allowing users to study. Many other functions.
 *
 * On a tablet, this is a fragmented view, with [StudyOptionsFragment] to the right: [loadStudyOptionsFragment]
 *
 * Often used as navigation to: [Reviewer], [NoteEditor] (adding notes), [StudyOptionsFragment] [SharedDecksDownloadFragment]
 *
 * Responsibilities:
 * * Setup/upgrades of the application: [handleStartup]
 * * Error handling [handleDbError] [handleDbLocked]
 * * Displaying a tree of decks, some of which may be collapsible: [deckListAdapter]
 *   * Allows users to study the decks
 *   * Displays deck progress
 *   * A long press opens a menu allowing modification of the deck
 *   * Filtering decks (if more than 10) [toolbarSearchView]
 * * Controlling syncs
 *   * A user may [pull down][pullToSyncWrapper] on the 'tree view' to sync
 *   * A [button][updateSyncIconFromState] which relies on [SyncStatus] to display whether a sync is needed
 *   * Blocks the UI and displays sync progress when syncing
 * * Displaying 'General' AnkiDroid options: backups, import, 'check media' etc...
 *   * General handler for error/global dialogs (search for 'as DeckPicker')
 *   * Such as import: [ImportDialogListener]
 * * A Floating Action Button [floatingActionMenu] allowing the user to quickly add notes/cards.
 * * A custom image as a background can be added: [applyDeckPickerBackground]
 */
@KotlinCleanup("lots to do")
@NeedsTest("On a new startup, the App Intro is displayed")
@NeedsTest("If the collection has been created, the app intro is not displayed")
@NeedsTest("If the user selects 'Sync Profile' in the app intro, a sync starts immediately")
open class DeckPicker :
    NavigationDrawerActivity(),
    StudyOptionsListener,
    SyncErrorDialogListener,
    ImportDialogListener,
    MediaCheckDialogListener,
    OnRequestPermissionsResultCallback,
    CustomStudyListener,
    ChangeManager.Subscriber,
    SyncCompletionListener,
    ImportColpkgListener,
    BaseSnackbarBuilderProvider,
    ApkgImportResultLauncherProvider,
    CsvImportResultLauncherProvider,
    CollectionPermissionScreenLauncher,
    ExportDialogsFactoryProvider {
    // Short animation duration from system
    private var shortAnimDuration = 0
    private var backButtonPressedToExit = false
    private lateinit var deckPickerContent: RelativeLayout

    @Suppress("Deprecation") // TODO: Encapsulate ProgressDialog within a class to limit the use of deprecated functionality
    var progressDialog: android.app.ProgressDialog? = null
    private var studyoptionsFrame: View? = null // not lateInit - can be null
    @VisibleForTesting(otherwise = VisibleForTesting.PRIVATE)
    lateinit var recyclerView: RecyclerView
    private lateinit var recyclerViewLayoutManager: LinearLayoutManager
    private lateinit var deckListAdapter: DeckAdapter
    lateinit var exportingDelegate: ActivityExportingDelegate
    private lateinit var noDecksPlaceholder: LinearLayout
    lateinit var pullToSyncWrapper: SwipeRefreshLayout
        private set

    private lateinit var reviewSummaryTextView: TextView

    @KotlinCleanup("make lateinit, but needs more changes")
    private var unmountReceiver: BroadcastReceiver? = null
    private lateinit var floatingActionMenu: DeckPickerFloatingActionMenu

    // flag asking user to do a full sync which is used in upgrade path
    private var recommendOneWaySync = false

    var activeSnackBar: Snackbar? = null
    private val activeSnackbarCallback = object : BaseTransientBottomBar.BaseCallback<Snackbar>() {
        override fun onShown(transientBottomBar: Snackbar?) {
            activeSnackBar = transientBottomBar
        }

        override fun onDismissed(transientBottomBar: Snackbar?, event: Int) {
            activeSnackBar = null
        }
    }
    override val baseSnackbarBuilder: SnackbarBuilder = {
        anchorView = findViewById<FloatingActionButton>(R.id.fab_main)
        addCallback(activeSnackbarCallback)
    }

    // flag keeping track of when the app has been paused
    var activityPaused = false
        private set

    // Flag to keep track of startup error
    private var startupError = false

    /** See [OptionsMenuState]. */
    @VisibleForTesting
    var optionsMenuState: OptionsMenuState? = null

    @VisibleForTesting
    var dueTree: DeckNode? = null

    @VisibleForTesting(otherwise = VisibleForTesting.PRIVATE)
    var searchDecksIcon: MenuItem? = null

    /**
     * Flag to indicate whether the activity will perform a sync in its onResume.
     * Since syncing closes the database, this flag allows us to avoid doing any
     * work in onResume that might use the database and go straight to syncing.
     */
    private var syncOnResume = false

    /**
     * Keep track of which deck was last given focus in the deck list. If we find that this value
     * has changed between deck list refreshes, we need to recenter the deck list to the new current
     * deck.
     */
    @VisibleForTesting
    internal var focusedDeck: DeckId = 0

    var importColpkgListener: ImportColpkgListener? = null

    private var toolbarSearchView: SearchView? = null
    internal lateinit var customStudyDialogFactory: CustomStudyDialogFactory

    override val permissionScreenLauncher = recreateActivityResultLauncher()

    private val reviewLauncher = registerForActivityResult(
        ActivityResultContracts.StartActivityForResult(),
        DeckPickerActivityResultCallback {
            processReviewResults(it.resultCode)
        }
    )

    private val showNewVersionInfoLauncher = registerForActivityResult(
        ActivityResultContracts.StartActivityForResult(),
        DeckPickerActivityResultCallback {
            showStartupScreensAndDialogs(baseContext.sharedPrefs(), 3)
        }
    )

    private val loginForSyncLauncher = registerForActivityResult(
        ActivityResultContracts.StartActivityForResult(),
        DeckPickerActivityResultCallback {
            if (it.resultCode == RESULT_OK) {
                syncOnResume = true
            }
        }
    )

    private val requestPathUpdateLauncher = registerForActivityResult(
        ActivityResultContracts.StartActivityForResult(),
        DeckPickerActivityResultCallback {
            // The collection path was inaccessible on startup so just close the activity and let user restart
            finish()
        }
    )

    private val apkgFileImportResultLauncher = registerForActivityResult(
        ActivityResultContracts.StartActivityForResult(),
        DeckPickerActivityResultCallback {
            if (it.resultCode == RESULT_OK) {
                lifecycleScope.launch(Dispatchers.IO) {
                    onSelectedPackageToImport(it.data!!)
                }
            }
        }
    )

    private val csvImportResultLauncher = registerForActivityResult(
        ActivityResultContracts.StartActivityForResult(),
        DeckPickerActivityResultCallback {
            if (it.resultCode == RESULT_OK) {
                onSelectedCsvForImport(it.data!!)
            }
        }
    )

    private inner class DeckPickerActivityResultCallback(private val callback: (result: ActivityResult) -> Unit) : ActivityResultCallback<ActivityResult> {
        override fun onActivityResult(result: ActivityResult) {
            if (result.resultCode == RESULT_MEDIA_EJECTED) {
                onSdCardNotMounted()
                return
            } else if (result.resultCode == RESULT_DB_ERROR) {
                handleDbError()
                return
            }
            callback(result)
        }
    }

    private var migrateStorageAfterMediaSyncCompleted = false

    // stored for testing purposes
    @VisibleForTesting
    var createMenuJob: Job? = null
    private var loadDeckCounts: Job? = null

    init {
        ChangeManager.subscribe(this)
    }

    // ----------------------------------------------------------------------------
    // LISTENERS
    // ----------------------------------------------------------------------------
    private val deckExpanderClickListener = View.OnClickListener { view: View ->
        launchCatchingTask { toggleDeckExpand(view.tag as Long) }
    }
    private val deckClickListener = View.OnClickListener { v: View -> onDeckClick(v, DeckSelectionType.DEFAULT) }
    private val countsClickListener = View.OnClickListener { v: View -> onDeckClick(v, DeckSelectionType.SHOW_STUDY_OPTIONS) }
    private fun onDeckClick(v: View, selectionType: DeckSelectionType) {
        val deckId = v.tag as Long
        Timber.i("DeckPicker:: Selected deck with id %d", deckId)
        launchCatchingTask {
            handleDeckSelection(deckId, selectionType)
            if (fragmented) {
                // Calling notifyDataSetChanged() will update the color of the selected deck.
                // This interferes with the ripple effect, so we don't do it if lollipop and not tablet view
                deckListAdapter.notifyDataSetChanged()
                updateDeckList()
            }
        }
    }

    private val deckLongClickListener = OnLongClickListener { v ->
        val deckId = v.tag as DeckId
        Timber.i("DeckPicker:: Long tapped on deck with id %d", deckId)
        launchCatchingTask {
            val (deckName, isDynamic, hasBuriedInDeck) = withCol {
                decks.select(deckId)
                Triple(
                    decks.name(deckId),
                    decks.isFiltered(deckId),
                    sched.haveBuriedInCurrentDeck()
                )
            }
            updateDeckList() // focus has changed
            showDialogFragment(
                DeckPickerContextMenu.newInstance(
                    id = deckId,
                    name = deckName,
                    isDynamic = isDynamic,
                    hasBuriedInDeck = hasBuriedInDeck
                )
            )
        }
        true
    }

    private val notificationPermissionLauncher = registerForActivityResult(ActivityResultContracts.RequestPermission()) {
        Timber.i("notification permission: %b", it)
    }

    // ----------------------------------------------------------------------------
    // ANDROID ACTIVITY METHODS
    // ----------------------------------------------------------------------------
    /** Called when the activity is first created.  */
    @Throws(SQLException::class)
    override fun onCreate(savedInstanceState: Bundle?) {
        if (showedActivityFailedScreen(savedInstanceState)) {
            return
        }
        exportingDelegate = ActivityExportingDelegate(this) { getColUnsafe }
        customStudyDialogFactory = CustomStudyDialogFactory({ getColUnsafe }, this).attachToActivity(this)

        // Then set theme and content view
        super.onCreate(savedInstanceState)

        // handle the first load: display the app introduction
        if (!hasShownAppIntro()) {
            Timber.i("Displaying app intro")
            val appIntro = Intent(this, IntroductionActivity::class.java)
            appIntro.addFlags(Intent.FLAG_ACTIVITY_CLEAR_TOP or Intent.FLAG_ACTIVITY_NEW_TASK)
            startActivity(appIntro)
            finish() // calls onDestroy() immediately
            return
        } else {
            Timber.d("Not displaying app intro")
        }
        if (intent.hasExtra(INTENT_SYNC_FROM_LOGIN)) {
            Timber.d("launched from introduction activity login: syncing")
            syncOnResume = true
        }

        setContentView(R.layout.homescreen)
        handleStartup()
        val mainView = findViewById<View>(android.R.id.content)

        // check, if tablet layout
        studyoptionsFrame = findViewById(R.id.studyoptions_fragment)
        // set protected variable from NavigationDrawerActivity
        fragmented = studyoptionsFrame != null && studyoptionsFrame!!.visibility == View.VISIBLE

        // Open StudyOptionsFragment if in fragmented mode
        if (fragmented && !startupError) {
            loadStudyOptionsFragment(false)
        }
        registerExternalStorageListener()

        // create inherited navigation drawer layout here so that it can be used by parent class
        initNavigationDrawer(mainView)
        title = resources.getString(R.string.app_name)

        deckPickerContent = findViewById(R.id.deck_picker_content)
        recyclerView = findViewById(R.id.files)
        noDecksPlaceholder = findViewById(R.id.no_decks_placeholder)

        deckPickerContent.visibility = View.GONE
        noDecksPlaceholder.visibility = View.GONE

        // specify a LinearLayoutManager and set up item dividers for the RecyclerView
        recyclerViewLayoutManager = LinearLayoutManager(this)
        recyclerView.layoutManager = recyclerViewLayoutManager
        val ta = this.obtainStyledAttributes(intArrayOf(R.attr.deckDivider))
        val divider = ta.getDrawable(0)
        ta.recycle()
        val dividerDecorator = DividerItemDecoration(this, recyclerViewLayoutManager.orientation)
        dividerDecorator.setDrawable(divider!!)
        recyclerView.addItemDecoration(dividerDecorator)

        // Add background to Deckpicker activity
        val view = if (fragmented) findViewById(R.id.deckpicker_xl_view) else findViewById<View>(R.id.root_layout)

        var hasDeckPickerBackground = false
        try {
            hasDeckPickerBackground = applyDeckPickerBackground()
        } catch (e: OutOfMemoryError) { // 6608 - OOM should be catchable here.
            Timber.w(e, "Failed to apply background - OOM")
            showThemedToast(this, getString(R.string.background_image_too_large), false)
        } catch (e: Exception) {
            Timber.w(e, "Failed to apply background")
            showThemedToast(this, getString(R.string.failed_to_apply_background_image, e.localizedMessage), false)
        }
        exportingDelegate.onRestoreInstanceState(savedInstanceState)

        // create and set an adapter for the RecyclerView
        deckListAdapter = DeckAdapter(layoutInflater, this).apply {
            setDeckClickListener(deckClickListener)
            setCountsClickListener(countsClickListener)
            setDeckExpanderClickListener(deckExpanderClickListener)
            setDeckLongClickListener(deckLongClickListener)
            enablePartialTransparencyForBackground(hasDeckPickerBackground)
        }
        recyclerView.adapter = deckListAdapter

        pullToSyncWrapper = findViewById<SwipeRefreshLayout?>(R.id.pull_to_sync_wrapper).apply {
            setDistanceToTriggerSync(SWIPE_TO_SYNC_TRIGGER_DISTANCE)
            setOnRefreshListener {
                Timber.i("Pull to Sync: Syncing")
                pullToSyncWrapper.isRefreshing = false
                sync()
            }
            viewTreeObserver.addOnScrollChangedListener {
                pullToSyncWrapper.isEnabled = recyclerViewLayoutManager.findFirstCompletelyVisibleItemPosition() == 0
            }
        }
        // Setup the FloatingActionButtons, should work everywhere with min API >= 15
        floatingActionMenu = DeckPickerFloatingActionMenu(this, view, this)

        reviewSummaryTextView = findViewById(R.id.today_stats_text_view)

        shortAnimDuration = resources.getInteger(android.R.integer.config_shortAnimTime)

        Onboarding.DeckPicker(this, recyclerViewLayoutManager).onCreate()

        launchShowingHidingEssentialFileMigrationProgressDialog()

        checkWebviewVersion(packageManager, this)

        supportFragmentManager.setFragmentResultListener(DeckPickerContextMenu.REQUEST_KEY_CONTEXT_MENU, this) { requestKey, arguments ->
            when (requestKey) {
                DeckPickerContextMenu.REQUEST_KEY_CONTEXT_MENU -> handleContextMenuSelection(
                    arguments.getSerializableCompat<DeckPickerContextMenuOption>(DeckPickerContextMenu.CONTEXT_MENU_DECK_OPTION)
                        ?: error("Unable to retrieve selected context menu option"),
                    arguments.getLong(DeckPickerContextMenu.CONTEXT_MENU_DECK_ID, -1)
                )
                else -> error("Unexpected fragment result key! Did you forget to update DeckPicker?")
            }
        }
    }

    private fun handleContextMenuSelection(
        selectedOption: DeckPickerContextMenuOption,
        deckId: DeckId
    ) {
        when (selectedOption) {
            DeckPickerContextMenuOption.DELETE_DECK -> {
                Timber.i("ContextMenu: Delete deck selected")

                /* we can only disable the shortcut for now as it is restricted by Google https://issuetracker.google.com/issues/68949561?pli=1#comment4
                 * if fixed or given free hand to delete the shortcut with the help of API update this method and use the new one
                 */
                disableDeckAndChildrenShortcuts(deckId)
                confirmDeckDeletion(deckId)
            }
            DeckPickerContextMenuOption.DECK_OPTIONS -> {
                Timber.i("ContextMenu: Open deck options selected")
                showContextMenuDeckOptions(deckId)
                dismissAllDialogFragments()
            }
            DeckPickerContextMenuOption.CUSTOM_STUDY -> {
                Timber.i("ContextMenu: Custom study option selected")
                val d = FragmentFactoryUtils.instantiate(this, CustomStudyDialog::class.java)
                d.withArguments(CustomStudyDialog.ContextMenuConfiguration.STANDARD, deckId)
                showDialogFragment(d)
            }
            DeckPickerContextMenuOption.CREATE_SHORTCUT -> {
                Timber.i("ContextMenu: Create icon for a deck")
                createIcon(this, deckId)
            }
            DeckPickerContextMenuOption.RENAME_DECK -> {
                Timber.i("ContextMenu: Rename deck selected")
                renameDeckDialog(deckId)
                dismissAllDialogFragments()
            }
            DeckPickerContextMenuOption.EXPORT_DECK -> {
                Timber.i("ContextMenu: Export deck selected")
                exportDeck(deckId)
            }
            DeckPickerContextMenuOption.UNBURY -> {
                Timber.i("ContextMenu: Unbury deck selected")
                getColUnsafe.sched.unburyDeck(deckId)
                onRequireDeckListUpdate()
                dismissAllDialogFragments()
            }
            DeckPickerContextMenuOption.CUSTOM_STUDY_REBUILD -> {
                Timber.i("ContextMenu: Rebuild deck selected")
                rebuildFiltered(deckId)
                dismissAllDialogFragments()
            }
            DeckPickerContextMenuOption.CUSTOM_STUDY_EMPTY -> {
                Timber.i("ContextMenu: Empty deck selected")
                emptyFiltered(deckId)
                dismissAllDialogFragments()
            }
            DeckPickerContextMenuOption.CREATE_SUBDECK -> {
                Timber.i("ContextMenu: Create Subdeck selected")
                createSubDeckDialog(deckId)
                dismissAllDialogFragments()
            }
            DeckPickerContextMenuOption.BROWSE_CARDS -> {
                Timber.i("ContextMenu: Browse cards")
                getColUnsafe.decks.select(deckId)
                AnkiDroidApp.instance.sharedPrefsLastDeckIdRepository.lastDeckId = deckId
                val intent = Intent(this, CardBrowser::class.java)
                startActivity(intent)
                dismissAllDialogFragments()
            }
            DeckPickerContextMenuOption.ADD_CARD -> {
                Timber.i("ContextMenu: Add selected")
                getColUnsafe.decks.select(deckId)
                addNote()
                dismissAllDialogFragments()
            }
            DeckPickerContextMenuOption.EDIT_DESCRIPTION -> {
                Timber.i("Editing deck description for deck '%d'", deckId)
                showDialogFragment(EditDeckDescriptionDialog.newInstance(deckId))
            }
        }
    }

    /**
<<<<<<< HEAD
=======
     * Check if the current WebView version is older than the last supported version and if it is,
     * inform the developer with a snackbar.
     */
    private fun checkWebviewVersion() {
        // Doesn't need to be translated as it's debug only
        val webviewPackageInfo = getAndroidSystemWebViewPackageInfo(packageManager)
        if (webviewPackageInfo == null) {
            val snackbarMessage = "No Android System WebView found"
            postSnackbar(snackbarMessage, Snackbar.LENGTH_INDEFINITE)
            return
        }

        val versionCode = webviewPackageInfo.versionName.split(".")[0].toInt()
        if (versionCode < OLDEST_WORKING_WEBVIEW_VERSION) {
            val snackbarMessage =
                "The WebView version $versionCode is outdated (<$OLDEST_WORKING_WEBVIEW_VERSION)."
            postSnackbar(snackbarMessage, Snackbar.LENGTH_INDEFINITE)
        }
    }

    /**
>>>>>>> 73120360
     * The first call in showing dialogs for startup
     *
     * Attempts startup if storage permission has been acquired, else, it requests the permission
     *
     * If the migration is in progress, it starts the service if not running
     *
     * See: #5304
     * @return true: Interrupt startup. `false`: continue as normal
     *
     * TODO BEFORE-RELEASE This always returns false.
     *   Investigate why and either fix the method or make it return Unit.
     */
    open fun startingStorageMigrationInterruptsStartup(): Boolean {
        val mediaMigrationState = getMediaMigrationState()
        Timber.i("migration status: %s", mediaMigrationState)
        when (mediaMigrationState) {
            is MediaMigrationState.NotOngoing.Needed -> {
                // TODO BEFORE-RELEASE we should propose a migration, but not yet (alpha users should opt in)
                //   If the migration was proposed too soon, don't show it again and startup normally.
                // TODO BEFORE-RELEASE This logic needs thought
                //   showDialogThatOffersToMigrateStorage(onPostpone = {
                //       // Unblocks the UI if opened from changing the deck path
                //       updateDeckList()
                //       invalidateOptionsMenu()
                //       handleStartup(skipStorageMigration = true)
                //   })
                return false // TODO BEFORE-RELEASE Allow startup normally
            }
            is MediaMigrationState.Ongoing.PausedDueToError -> {
                if (!storageMigrationFailedDialogIsShownOrPending(this)) {
                    showDialogThatOffersToResumeMigrationAfterError(mediaMigrationState.errorText)
                }
                return false
            }
            is MediaMigrationState.Ongoing.NotPaused -> {
                MigrationService.start(baseContext)
                return false
            }
            // App is already using Scoped Storage Directory for user data, no need to migrate & can proceed with startup
            is MediaMigrationState.NotOngoing.NotNeeded -> return false
        }
    }

    /**
     * The first call in showing dialogs for startup - error or success.
     * Attempts startup if storage permission has been acquired, else, it requests the permission
     *
     * TODO This method is run on every activity recreation, which can happen often.
     *   It seems that the original idea was for for this to only run once, on app start.
     *   This method triggers backups, sync, and may re-show dialogs
     *   that may have been dismissed. Make this run only once?
     */
    private fun handleStartup() {
        if (collectionPermissionScreenWasOpened()) {
            return
        }

        if (startingStorageMigrationInterruptsStartup()) return

        Timber.d("handleStartup: Continuing. unaffected by storage migration")
        val failure = InitialActivity.getStartupFailureType(this)
        startupError = if (failure == null) {
            // Show any necessary dialogs (e.g. changelog, special messages, etc)
            val sharedPrefs = this.sharedPrefs()
            showStartupScreensAndDialogs(sharedPrefs, 0)
            false
        } else {
            // Show error dialogs
            handleStartupFailure(failure)
            true
        }
    }

    @VisibleForTesting
    fun handleStartupFailure(failure: StartupFailure?) {
        when (failure) {
            SD_CARD_NOT_MOUNTED -> {
                Timber.i("SD card not mounted")
                onSdCardNotMounted()
            }
            DIRECTORY_NOT_ACCESSIBLE -> {
                Timber.i("AnkiDroid directory inaccessible")
                if (ScopedStorageService.collectionWasMadeInaccessibleAfterUninstall(this)) {
                    showDatabaseErrorDialog(DatabaseErrorDialogType.DIALOG_STORAGE_UNAVAILABLE_AFTER_UNINSTALL)
                } else {
                    val i = AdvancedSettingsFragment.getSubscreenIntent(this)
                    requestPathUpdateLauncher.launch(i)
                    showThemedToast(this, R.string.directory_inaccessible, false)
                }
            }
            FUTURE_ANKIDROID_VERSION -> {
                Timber.i("Displaying database versioning")
                showDatabaseErrorDialog(DatabaseErrorDialogType.INCOMPATIBLE_DB_VERSION)
            }
            DATABASE_LOCKED -> {
                Timber.i("Displaying database locked error")
                showDatabaseErrorDialog(DatabaseErrorDialogType.DIALOG_DB_LOCKED)
            }
            WEBVIEW_FAILED -> AlertDialog.Builder(this).show {
                title(R.string.ankidroid_init_failed_webview_title)
                message(
                    text = getString(
                        R.string.ankidroid_init_failed_webview,
                        AnkiDroidApp.webViewErrorMessage
                    )
                )
                positiveButton(R.string.close) {
                    closeCollectionAndFinish()
                }
                cancelable(false)
            }
            DISK_FULL -> displayNoStorageError()
            DB_ERROR -> displayDatabaseFailure()
            else -> displayDatabaseFailure()
        }
    }

    private fun displayDatabaseFailure() {
        Timber.i("Displaying database failure")
        showDatabaseErrorDialog(DatabaseErrorDialogType.DIALOG_LOAD_FAILED)
    }
    private fun displayNoStorageError() {
        Timber.i("Displaying no storage error")
        showDatabaseErrorDialog(DatabaseErrorDialogType.DIALOG_DISK_FULL)
    }

    // throws doesn't seem to be checked by the compiler - consider it to be documentation
    @Throws(OutOfMemoryError::class)
    private fun applyDeckPickerBackground(): Boolean {
        val backgroundView = findViewById<ImageView>(R.id.background)
        // Allow the user to clear data and get back to a good state if they provide an invalid background.
        if (!this.sharedPrefs().getBoolean("deckPickerBackground", false)) {
            Timber.d("No DeckPicker background preference")
            backgroundView.setBackgroundResource(0)
            return false
        }
        val currentAnkiDroidDirectory = CollectionHelper.getCurrentAnkiDroidDirectory(this)
        val imgFile = File(currentAnkiDroidDirectory, "DeckPickerBackground.png")
        if (!imgFile.exists()) {
            Timber.d("No DeckPicker background image")
            backgroundView.setBackgroundResource(0)
            return false
        }

        // TODO: Temporary fix to stop a crash on startup [15450], it can be removed either:
        // * by moving this check to an upgrade path
        // * once enough time has passed
        val size = BackgroundImage.getBackgroundImageDimensions(this)
        if (size.width * size.height * BITMAP_BYTES_PER_PIXEL > BackgroundImage.MAX_BITMAP_SIZE) {
            Timber.w("DeckPicker background image dimensions too large")
            backgroundView.setBackgroundResource(0)
            return false
        }

        Timber.i("Applying background")
        val drawable = Drawable.createFromPath(imgFile.absolutePath)
        backgroundView.setImageDrawable(drawable)
        return true
    }

    override fun onCreateOptionsMenu(menu: Menu): Boolean {
        Timber.d("onCreateOptionsMenu()")
        floatingActionMenu.closeFloatingActionMenu(applyRiseAndShrinkAnimation = false)
        menuInflater.inflate(R.menu.deck_picker, menu)
        menu.findItem(R.id.action_export)?.title = TR.exportingExport()
        setupSearchIcon(menu.findItem(R.id.deck_picker_action_filter))
        toolbarSearchView = menu.findItem(R.id.deck_picker_action_filter).actionView as SearchView
        toolbarSearchView?.maxWidth = Integer.MAX_VALUE
        // redraw menu synchronously to avoid flicker
        updateMenuFromState(menu)
        // ...then launch a task to possibly update the visible icons.
        // Store the job so that tests can easily await it. In the future
        // this may be better done by injecting a custom test scheduler
        // into CollectionManager, and awaiting that.
        createMenuJob = launchCatchingTask {
            updateMenuState()
            updateMenuFromState(menu)
        }
        return super.onCreateOptionsMenu(menu)
    }

    private var migrationProgressPublishingJob: Job? = null
    private var cachedMigrationProgressMenuItemActionView: View? = null

    /**
     * Set up the menu item that shows circular progress of storage migration.
     * Can be called multiple times without harm.
     *
     * Note that, somewhat unconventionally, AnkiDroid will often call [invalidateOptionsMenu],
     * which results in [onCreateOptionsMenu] being called and the menu recreated from scratch,
     * with the state of individual menu items reset.
     *
     * This also means that the view showing progress can be swapped for another view at any time.
     * This is not a problem with [ProgressBar], but [CircularProgressIndicator],
     * which comes with sensible drawables out of the box--including rounded corners--
     * seems to be failing to draw right away when its `progress` is set, resulting in a flicker.
     *
     * To overcome these issues, we:
     *   * set visibility of the menu item on every call, and
     *   * cache and reuse the view that shows progress.
     *
     * TODO Investigate whether we can stop recreating the menu,
     *   relying instead on modifying it directly and/or using [onPrepareOptionsMenu].
     *   Note an issue with the latter: https://github.com/ankidroid/Anki-Android/issues/7755
     */
    private fun setupMigrationProgressMenuItem(menu: Menu, mediaMigrationState: MediaMigrationState) {
        val migrationProgressMenuItem = menu.findItem(R.id.action_migration_progress)
            .apply { isVisible = mediaMigrationState is MediaMigrationState.Ongoing.NotPaused }

        fun CircularProgressIndicator.publishProgress(progress: MigrationService.Progress.MovingMediaFiles) {
            when (progress) {
                is MigrationService.Progress.MovingMediaFiles.CalculatingNumberOfBytesToMove -> {
                    this.isIndeterminate = true
                }

                is MigrationService.Progress.MovingMediaFiles.MovingFiles -> {
                    this.isIndeterminate = false
                    this.progress = (progress.ratio * Int.MAX_VALUE).toInt()
                }
            }
        }

        if (mediaMigrationState is MediaMigrationState.Ongoing.NotPaused) {
            if (cachedMigrationProgressMenuItemActionView == null) {
                val actionView = migrationProgressMenuItem.actionView!!
                    .also { cachedMigrationProgressMenuItemActionView = it }

                val progressIndicator = actionView
                    .findViewById<CircularProgressIndicator>(R.id.progress_indicator)
                    .apply { max = Int.MAX_VALUE }

                actionView.findViewById<ImageButton>(R.id.button).also { button ->
                    button.setOnClickListener { warnNoSyncDuringMigration() }
                    TooltipCompat.setTooltipText(button, getText(R.string.show_migration_progress))
                }

                migrationProgressPublishingJob = lifecycleScope.launch {
                    MigrationService.flowOfProgress
                        .flowWithLifecycle(lifecycle, Lifecycle.State.STARTED)
                        .filterNotNull()
                        .collect { progress ->
                            when (progress) {
                                is MigrationService.Progress.CopyingEssentialFiles -> {
                                    // Button is not shown when transferring essential files
                                }

                                is MigrationService.Progress.MovingMediaFiles -> {
                                    progressIndicator.publishProgress(progress)
                                }

                                is MigrationService.Progress.Done -> {
                                    updateMenuState()
                                    updateMenuFromState(menu)
                                }
                            }
                        }
                }
            } else {
                migrationProgressMenuItem.actionView = cachedMigrationProgressMenuItemActionView
            }
        } else {
            cachedMigrationProgressMenuItemActionView = null

            migrationProgressPublishingJob?.cancel()
            migrationProgressPublishingJob = null
        }
    }

    private fun setupSearchIcon(menuItem: MenuItem) {
        menuItem.setOnActionExpandListener(object : MenuItem.OnActionExpandListener {
            // When SearchItem is expanded
            override fun onMenuItemActionExpand(item: MenuItem): Boolean {
                Timber.i("DeckPicker:: SearchItem opened")
                // Hide the floating action button if it is visible
                floatingActionMenu.hideFloatingActionButton()
                return true
            }

            // When SearchItem is collapsed
            override fun onMenuItemActionCollapse(item: MenuItem): Boolean {
                Timber.i("DeckPicker:: SearchItem closed")
                // Show the floating action button if it is hidden
                floatingActionMenu.showFloatingActionButton()
                return true
            }
        })

        (menuItem.actionView as SearchView).run {
            queryHint = getString(R.string.search_decks)
            setOnQueryTextListener(object : SearchView.OnQueryTextListener {
                override fun onQueryTextSubmit(query: String): Boolean {
                    clearFocus()
                    return true
                }

                override fun onQueryTextChange(newText: String): Boolean {
                    val adapter = recyclerView.adapter as Filterable?
                    adapter!!.filter.filter(newText)
                    return true
                }
            })
        }
        searchDecksIcon = menuItem
    }

    private fun updateMenuFromState(menu: Menu) {
        menu.setGroupVisible(R.id.allItems, optionsMenuState != null)
        optionsMenuState?.run {
            menu.findItem(R.id.deck_picker_action_filter).isVisible = searchIcon
            updateUndoLabelFromState(menu.findItem(R.id.action_undo), undoLabel)
            updateSyncIconFromState(menu.findItem(R.id.action_sync), this)
            menu.findItem(R.id.action_scoped_storage_migrate).isVisible = shouldShowStartMigrationButton
            setupMigrationProgressMenuItem(menu, mediaMigrationState)
        }
    }

    private fun updateUndoLabelFromState(menuItem: MenuItem, undoLabel: String?) {
        menuItem.run {
            if (undoLabel != null) {
                isVisible = true
                title = undoLabel
            } else {
                isVisible = false
            }
        }
    }

    private fun updateSyncIconFromState(menuItem: MenuItem, state: OptionsMenuState) {
        if (state.mediaMigrationState is MediaMigrationState.Ongoing) {
            menuItem.isVisible = false
        } else {
            menuItem.isVisible = true

            menuItem.setTitle(
                when (state.syncIcon) {
                    SyncIconState.Normal, SyncIconState.PendingChanges -> R.string.button_sync
                    SyncIconState.OneWay -> R.string.sync_menu_title_one_way_sync
                    SyncIconState.NotLoggedIn -> R.string.sync_menu_title_no_account
                }
            )

            when (state.syncIcon) {
                SyncIconState.Normal -> {
                    BadgeDrawableBuilder.removeBadge(menuItem)
                }
                SyncIconState.PendingChanges -> {
                    BadgeDrawableBuilder(this)
                        .withColor(getColor(R.color.badge_warning))
                        .replaceBadge(menuItem)
                }
                SyncIconState.OneWay, SyncIconState.NotLoggedIn -> {
                    BadgeDrawableBuilder(this)
                        .withText('!')
                        .withColor(getColor(R.color.badge_error))
                        .replaceBadge(menuItem)
                }
            }
        }
    }

    @VisibleForTesting
    suspend fun updateMenuState() {
        optionsMenuState = withOpenColOrNull {
            val searchIcon = decks.count() >= 10
            val undoLabel = undoLabel()
            Pair(searchIcon, undoLabel)
        }?.let { (searchIcon, undoLabel) ->
            val syncIcon = fetchSyncStatus()
            val mediaMigrationState = getMediaMigrationState()
            val shouldShowStartMigrationButton = shouldOfferToMigrate() ||
                mediaMigrationState is MediaMigrationState.Ongoing.PausedDueToError
            OptionsMenuState(searchIcon, undoLabel, syncIcon, shouldShowStartMigrationButton, mediaMigrationState)
        }
    }

    // TODO BEFORE-RELEASE This doesn't offer to migrate data if not logged in.
    //   This should be changed so that we offer to migrate regardless.
    // TODO BEFORE-RELEASE Stop offering to migrate on every activity recreation.
    //   Currently the dialog re-appears if you dismiss it and then e.g. toggle device dark theme.
    private fun shouldOfferToMigrate(): Boolean {
        // ALLOW_UNSAFE_MIGRATION skips ensuring that the user is backed up to AnkiWeb
        if (!BuildConfig.ALLOW_UNSAFE_MIGRATION && !isLoggedIn()) {
            return false
        }
        return getMediaMigrationState() is MediaMigrationState.NotOngoing.Needed &&
            MigrationService.flowOfProgress.value !is MigrationService.Progress.Running
    }

    private suspend fun fetchSyncStatus(): SyncIconState {
        val auth = syncAuth()
        return when (SyncStatus.getSyncStatus(this, auth)) {
            SyncStatus.BADGE_DISABLED, SyncStatus.NO_CHANGES, SyncStatus.ERROR -> SyncIconState.Normal
            SyncStatus.HAS_CHANGES -> SyncIconState.PendingChanges
            SyncStatus.NO_ACCOUNT -> SyncIconState.NotLoggedIn
            SyncStatus.ONE_WAY -> SyncIconState.OneWay
        }
    }

    override fun onOptionsItemSelected(item: MenuItem): Boolean {
        if (drawerToggle.onOptionsItemSelected(item)) {
            return true
        }
        when (item.itemId) {
            R.id.action_undo -> {
                Timber.i("DeckPicker:: Undo button pressed")
                undo()
                return true
            }
            R.id.deck_picker_action_filter -> {
                Timber.i("DeckPicker:: Search button pressed")
                return true
            }
            R.id.action_sync -> {
                Timber.i("DeckPicker:: Sync button pressed")
                sync()
                return true
            }
            R.id.action_scoped_storage_migrate -> {
                Timber.i("DeckPicker:: migrate button pressed")
                val migrationState = getMediaMigrationState()
                if (migrationState is MediaMigrationState.Ongoing.PausedDueToError) {
                    showDialogThatOffersToResumeMigrationAfterError(migrationState.errorText)
                } else {
                    showDialogThatOffersToMigrateStorage(shownAutomatically = false)
                }
                return true
            }
            R.id.action_import -> {
                Timber.i("DeckPicker:: Import button pressed")
                showImportDialog()
                return true
            }
            R.id.action_check_database -> {
                Timber.i("DeckPicker:: Check database button pressed")
                showDatabaseErrorDialog(DatabaseErrorDialogType.DIALOG_CONFIRM_DATABASE_CHECK)
                return true
            }
            R.id.action_check_media -> {
                Timber.i("DeckPicker:: Check media button pressed")
                showMediaCheckDialog(MediaCheckDialog.DIALOG_CONFIRM_MEDIA_CHECK)
                return true
            }
            R.id.action_empty_cards -> {
                Timber.i("DeckPicker:: Empty cards button pressed")
                handleEmptyCards()
                return true
            }
            R.id.action_model_browser_open -> {
                Timber.i("DeckPicker:: Model browser button pressed")
                val manageNoteTypesTarget =
                    ManageNotetypes::class.java
                val noteTypeBrowser = Intent(this, manageNoteTypesTarget)
                startActivity(noteTypeBrowser)
                return true
            }
            R.id.action_restore_backup -> {
                Timber.i("DeckPicker:: Restore from backup button pressed")
                showDatabaseErrorDialog(DatabaseErrorDialogType.DIALOG_CONFIRM_RESTORE_BACKUP)
                return true
            }
            R.id.action_export -> {
                Timber.i("DeckPicker:: Export menu item selected")
                if (mediaMigrationIsInProgress(this)) {
                    showSnackbar(R.string.functionality_disabled_during_storage_migration, Snackbar.LENGTH_SHORT)
                    return true
                }
                ExportDialogFragment.newInstance().show(supportFragmentManager, "exportDialog")
                return true
            }
            else -> return super.onOptionsItemSelected(item)
        }
    }

    fun createFilteredDialog() {
        val createFilteredDeckDialog = CreateDeckDialog(this@DeckPicker, R.string.new_deck, CreateDeckDialog.DeckDialogType.FILTERED_DECK, null)
        createFilteredDeckDialog.onNewDeckCreated = {
            // a filtered deck was created
            openFilteredDeckOptions()
        }
        launchCatchingTask {
            withProgress {
                createFilteredDeckDialog.showFilteredDeckDialog()
            }
        }
    }

    override fun exportDialogsFactory(): ExportDialogsFactory = exportingDelegate.dialogsFactory

    fun exportCollection() {
        if (mediaMigrationIsInProgress(this)) {
            showSnackbar(R.string.functionality_disabled_during_storage_migration, Snackbar.LENGTH_SHORT)
            return
        }
        ExportDialogFragment.newInstance().show(supportFragmentManager, "exportDialog")
    }

    private fun processReviewResults(resultCode: Int) {
        if (resultCode == AbstractFlashcardViewer.RESULT_NO_MORE_CARDS) {
            CongratsPage.onReviewsCompleted(this, getColUnsafe.sched.totalCount() == 0)
        } else if (resultCode == AbstractFlashcardViewer.RESULT_ABORT_AND_SYNC) {
            Timber.i("Obtained Abort and Sync result")
            sync()
        }
    }

    override fun onResume() {
        activityPaused = false
        // stop onResume() processing the message.
        // we need to process the message after `loadDeckCounts` is added in refreshState
        // As `loadDeckCounts` is cancelled in `migrate()`
        val message = dialogHandler.popMessage()
        super.onResume()
        if (navDrawerIsReady() && hasCollectionStoragePermissions()) {
            refreshState()
        }
        message?.let { dialogHandler.sendStoredMessage(it) }
        // In case the user returns to the App without making the required updates to WebView
        // As without a "onResume()" , the dialog box is removed on resume.
        checkWebviewVersion(packageManager, this)
    }

    fun refreshState() {
        // Due to the App Introduction, this may be called before permission has been granted.
        if (syncOnResume && hasCollectionStoragePermissions()) {
            Timber.i("Performing Sync on Resume")
            sync()
            syncOnResume = false
        } else {
            selectNavigationItem(R.id.nav_decks)
            updateDeckList()
            title = resources.getString(R.string.app_name)
        }
        // Update sync status (if we've come back from a screen)
        invalidateOptionsMenu()
    }

    public override fun onSaveInstanceState(savedInstanceState: Bundle) {
        super.onSaveInstanceState(savedInstanceState)
        savedInstanceState.putBoolean("mIsFABOpen", floatingActionMenu.isFABOpen)
        savedInstanceState.putBoolean("migrateStorageAfterMediaSyncCompleted", migrateStorageAfterMediaSyncCompleted)
        importColpkgListener?.let {
            if (it is DatabaseRestorationListener) {
                savedInstanceState.getString("dbRestorationPath", it.newAnkiDroidDirectory)
            }
        }
        exportingDelegate.onSaveInstanceState(savedInstanceState)
        savedInstanceState.putSerializable("mediaUsnOnConflict", mediaUsnOnConflict)
        floatingActionMenu.showFloatingActionButton()
    }

    public override fun onRestoreInstanceState(savedInstanceState: Bundle) {
        super.onRestoreInstanceState(savedInstanceState)
        floatingActionMenu.isFABOpen = savedInstanceState.getBoolean("mIsFABOpen")
        migrateStorageAfterMediaSyncCompleted = savedInstanceState.getBoolean("migrateStorageAfterMediaSyncCompleted")
        savedInstanceState.getString("dbRestorationPath")?.let { path ->
            CollectionHelper.ankiDroidDirectoryOverride = path
            importColpkgListener = DatabaseRestorationListener(this, path)
        }
        mediaUsnOnConflict = savedInstanceState.getSerializableCompat("mediaUsnOnConflict")
    }

    override fun onPause() {
        activityPaused = true
        // The deck count will be computed on resume. No need to compute it now
        loadDeckCounts?.cancel()
        super.onPause()
    }

    override fun onStop() {
        super.onStop()
        WidgetStatus.updateInBackground(this@DeckPicker)
    }

    override fun onDestroy() {
        super.onDestroy()
        if (unmountReceiver != null) {
            unregisterReceiver(unmountReceiver)
        }
        if (progressDialog != null && progressDialog!!.isShowing) {
            progressDialog!!.dismiss()
        }
    }

    private fun automaticSync() {
        val preferences = baseContext.sharedPrefs()

        // Check whether the option is selected, the user is signed in, last sync was AUTOMATIC_SYNC_TIME ago
        // (currently 10 minutes), and is not under a metered connection (if not allowed by preference)
        val lastSyncTime = preferences.getLong("lastSyncTime", 0)
        val autoSyncIsEnabled = preferences.getBoolean("automaticSyncMode", false)
        val automaticSyncIntervalInMS = AUTOMATIC_SYNC_MINIMAL_INTERVAL_IN_MINUTES * 60 * 1000
        val syncIntervalPassed =
            TimeManager.time.intTimeMS() - lastSyncTime > automaticSyncIntervalInMS
        val isNotBlockedByMeteredConnection = preferences.getBoolean(
            getString(R.string.metered_sync_key),
            false
        ) || !isActiveNetworkMetered()
        val isMigratingStorage = mediaMigrationIsInProgress(this)
        if (isLoggedIn() && autoSyncIsEnabled && NetworkUtils.isOnline && syncIntervalPassed && isNotBlockedByMeteredConnection && !isMigratingStorage) {
            Timber.i("Triggering Automatic Sync")
            sync()
        }
    }

    @Deprecated("Deprecated in Java")
    override fun onBackPressed() {
        val preferences = baseContext.sharedPrefs()
        if (isDrawerOpen) {
            super.onBackPressed()
        } else {
            Timber.i("Back key pressed")
            if (floatingActionMenu.isFABOpen) {
                floatingActionMenu.closeFloatingActionMenu(applyRiseAndShrinkAnimation = true)
            } else {
                if (!preferences.getBoolean(
                        "exitViaDoubleTapBack",
                        false
                    ) || backButtonPressedToExit
                ) {
                    automaticSync()
                    finish()
                } else {
                    showSnackbar(R.string.back_pressed_once, Snackbar.LENGTH_SHORT)
                }
                backButtonPressedToExit = true
                HandlerUtils.executeFunctionWithDelay(Consts.SHORT_TOAST_DURATION) {
                    backButtonPressedToExit = false
                }
            }
        }
    }

    override fun onKeyUp(keyCode: Int, event: KeyEvent): Boolean {
        if (toolbarSearchView != null && toolbarSearchView!!.hasFocus()) {
            Timber.d("Skipping keypress: search action bar is focused")
            return true
        }
        when (keyCode) {
            KeyEvent.KEYCODE_A -> {
                Timber.i("Adding Note from keypress")
                addNote()
            }
            KeyEvent.KEYCODE_B -> {
                Timber.i("Open Browser from keypress")
                openCardBrowser()
            }
            KeyEvent.KEYCODE_Y -> {
                Timber.i("Sync from keypress")
                sync()
            }
            KeyEvent.KEYCODE_SLASH, KeyEvent.KEYCODE_S -> {
                Timber.i("Study from keypress")
                launchCatchingTask {
                    handleDeckSelection(getColUnsafe.decks.selected(), DeckSelectionType.SKIP_STUDY_OPTIONS)
                }
            }
            else -> {}
        }
        return super.onKeyUp(keyCode, event)
    }

    /**
     * Perform the following tasks:
     * Automatic backup
     * loadStudyOptionsFragment() if tablet
     * Automatic sync
     */
    private fun onFinishedStartup() {
        launchCatchingTask {
            val shownBackupDialog = BackupPromptDialog.showIfAvailable(this@DeckPicker)
            if (
                !shownBackupDialog &&
                shouldOfferToMigrate() &&
                timeToShowStorageMigrationDialog() &&
                !storageMigrationFailedDialogIsShownOrPending(this@DeckPicker)
            ) {
                showDialogThatOffersToMigrateStorage(shownAutomatically = true)
            }
        }

        // Force a one-way sync if flag was set in upgrade path, asking the user to confirm if necessary
        if (recommendOneWaySync) {
            recommendOneWaySync = false
            try {
                getColUnsafe.modSchema()
            } catch (e: ConfirmModSchemaException) {
                Timber.w("Forcing one-way sync")
                e.log()
                // If libanki determines it's necessary to confirm the one-way sync then show a confirmation dialog
                // We have to show the dialog via the DialogHandler since this method is called via an async task
                val res = resources
                val message = """
     ${res.getString(R.string.full_sync_confirmation_upgrade)}
     
     ${res.getString(R.string.full_sync_confirmation)}
                """.trimIndent()

                dialogHandler.sendMessage(OneWaySyncDialog(message).toMessage())
            }
        }
        automaticSync()
    }

    private fun showCollectionErrorDialog() {
        dialogHandler.sendMessage(CollectionLoadingErrorDialog().toMessage())
    }

    @VisibleForTesting(otherwise = VisibleForTesting.PRIVATE)
    suspend fun toggleDeckExpand(did: DeckId) {
        // update DB
        getColUnsafe.decks.collapse(did)
        // update stored state
        dueTree?.find(did)?.run {
            collapsed = !collapsed
        }
        renderPage(getColUnsafe.isEmpty)
        dismissAllDialogFragments()
    }

    fun addNote() {
        val intent = Intent(this@DeckPicker, NoteEditor::class.java)
        intent.putExtra(NoteEditor.EXTRA_CALLER, NoteEditor.CALLER_DECKPICKER)
        startActivity(intent)
    }

    private fun showStartupScreensAndDialogs(preferences: SharedPreferences, skip: Int) {
        // For Android 8/8.1 we want to use software rendering by default or the Reviewer UI is broken #7369
        if (sdkVersion == Build.VERSION_CODES.O ||
            sdkVersion == Build.VERSION_CODES.O_MR1
        ) {
            if (!preferences.contains("softwareRender")) {
                Timber.i("Android 8/8.1 detected with no render preference. Turning on software render.")
                preferences.edit { putBoolean("softwareRender", true) }
            } else {
                Timber.i("Android 8/8.1 detected, software render preference already exists.")
            }
        }
        if (!BackupManager.enoughDiscSpace(CollectionHelper.getCurrentAnkiDroidDirectory(this))) {
            Timber.i("Not enough space to do backup")
            showDialogFragment(DeckPickerNoSpaceLeftDialog.newInstance())
        } else if (preferences.getBoolean("noSpaceLeft", false)) {
            Timber.i("No space left")
            showDialogFragment(DeckPickerBackupNoSpaceLeftDialog.newInstance())
            preferences.edit { remove("noSpaceLeft") }
        } else if (InitialActivity.performSetupFromFreshInstallOrClearedPreferences(preferences)) {
            onFinishedStartup()
        } else if (skip < 2 && !InitialActivity.isLatestVersion(preferences)) {
            Timber.i("AnkiDroid is being updated and a collection already exists.")
            // The user might appreciate us now, see if they will help us get better?
            if (!preferences.contains(UsageAnalytics.ANALYTICS_OPTIN_KEY)) {
                displayAnalyticsOptInDialog()
            }

            // For upgrades, we check if we are upgrading
            // to a version that contains additions to the database integrity check routine that we would
            // like to run on all collections. A missing version number is assumed to be a fresh
            // installation of AnkiDroid and we don't run the check.
            val current = VersionUtils.pkgVersionCode
            Timber.i("Current AnkiDroid version: %s", current)
            val previous: Long = if (preferences.contains(UPGRADE_VERSION_KEY)) {
                // Upgrading currently installed app
                getPreviousVersion(preferences, current)
            } else {
                // Fresh install
                current
            }
            preferences.edit { putLong(UPGRADE_VERSION_KEY, current) }
            // Delete the media database made by any version before 2.3 beta due to upgrade errors.
            // It is rebuilt on the next sync or media check
            if (previous < 20300200) {
                Timber.i("Deleting media database")
                val mediaDb = File(CollectionHelper.getCurrentAnkiDroidDirectory(this), "collection.media.ad.db2")
                if (mediaDb.exists()) {
                    mediaDb.delete()
                }
            }
            // Recommend the user to do a full-sync if they're upgrading from before 2.3.1beta8
            if (previous < 20301208) {
                Timber.i("Recommend the user to do a full-sync")
                recommendOneWaySync = true
            }

            // Fix "font-family" definition in templates created by AnkiDroid before 2.6alpha23
            if (previous < 20600123) {
                Timber.i("Fixing font-family definition in templates")
                try {
                    val models = getColUnsafe.notetypes
                    for (m in models.all()) {
                        val css = m.getString("css")
                        @Suppress("SpellCheckingInspection")
                        if (css.contains("font-familiy")) {
                            m.put("css", css.replace("font-familiy", "font-family"))
                            models.save(m)
                        }
                    }
                } catch (e: JSONException) {
                    Timber.e(e, "Failed to upgrade css definitions.")
                }
            }

            // Check if preference upgrade or database check required, otherwise go to new feature screen
            val upgradeDbVersion = AnkiDroidApp.CHECK_DB_AT_VERSION

            // Specifying a checkpoint in the future is not supported, please don't do it!
            if (current < upgradeDbVersion) {
                Timber.e("Invalid value for CHECK_DB_AT_VERSION")
                postSnackbar("Invalid value for CHECK_DB_AT_VERSION")
                onFinishedStartup()
                return
            }

            // Skip full DB check if the basic check is OK
            // TODO: remove this variable if we really want to do the full db check on every user
            val skipDbCheck = false
            // if (previous < upgradeDbVersion && getCol().basicCheck()) {
            //    skipDbCheck = true;
            // }
            val upgradedPreferences = InitialActivity.upgradePreferences(this, previous)
            // Integrity check loads asynchronously and then restart deck picker when finished
            if (!skipDbCheck && previous < upgradeDbVersion) {
                Timber.i("showStartupScreensAndDialogs() running integrityCheck()")
                // #5852 - since we may have a warning about disk space, we don't want to force a check database
                // and show a warning before the user knows what is happening.
                AlertDialog.Builder(this).show {
                    title(R.string.integrity_check_startup_title)
                    message(R.string.integrity_check_startup_content)
                    positiveButton(R.string.check_db) {
                        integrityCheck()
                    }
                    negativeButton(R.string.close) {
                        ActivityCompat.recreate(this@DeckPicker)
                    }
                    cancelable(false)
                }
                return
            }
            if (upgradedPreferences) {
                Timber.i("Updated preferences with no integrity check - restarting activity")
                // If integrityCheck() doesn't occur, but we did update preferences we should restart DeckPicker to
                // proceed
                ActivityCompat.recreate(this)
                return
            }

            // If no changes are required we go to the new features activity
            // There the "lastVersion" is set, so that this code is not reached again
            if (VersionUtils.isReleaseVersion) {
                Timber.i("Displaying new features")
                val infoIntent = Intent(this, Info::class.java)
                infoIntent.putExtra(Info.TYPE_EXTRA, Info.TYPE_NEW_VERSION)
                showNewVersionInfoLauncher.launch(infoIntent)
            } else {
                Timber.i("Dev Build - not showing 'new features'")
                // Don't show new features dialog for development builds
                InitialActivity.setUpgradedToLatestVersion(preferences)
                val ver = resources.getString(R.string.updated_version, VersionUtils.pkgVersionName)
                postSnackbar(ver, Snackbar.LENGTH_SHORT)
                showStartupScreensAndDialogs(preferences, 2)
            }
        } else {
            // This is the main call when there is nothing special required
            Timber.i("No startup screens required")
            onFinishedStartup()
        }
    }

    // #16061. We have to queue snackbar to avoid the misaligned snackbar showed from onCreate()
    private fun postSnackbar(
        text: CharSequence,
        duration: Int = Snackbar.LENGTH_LONG
    ) {
        val view: View? = findViewById(R.id.root_layout)
        if (view != null) {
            view.post {
                showSnackbar(text, duration)
            }
        } else {
            showSnackbar(text, duration)
        }
    }

    @VisibleForTesting
    protected open fun displayAnalyticsOptInDialog() {
        showDialogFragment(DeckPickerAnalyticsOptInDialog.newInstance())
    }

    fun getPreviousVersion(preferences: SharedPreferences, current: Long): Long {
        var previous: Long
        try {
            previous = preferences.getLong(UPGRADE_VERSION_KEY, current)
        } catch (e: ClassCastException) {
            Timber.w(e)
            previous = try {
                // set 20900203 to default value, as it's the latest version that stores integer in shared prefs
                preferences.getInt(UPGRADE_VERSION_KEY, 20900203).toLong()
            } catch (cce: ClassCastException) {
                Timber.w(cce)
                // Previous versions stored this as a string.
                val s = preferences.getString(UPGRADE_VERSION_KEY, "")
                // The last version of AnkiDroid that stored this as a string was 2.0.2.
                // We manually set the version here, but anything older will force a DB check.
                if ("2.0.2" == s) {
                    40
                } else {
                    0
                }
            }
            Timber.d("Updating shared preferences stored key %s type to long", UPGRADE_VERSION_KEY)
            // Expected Editor.putLong to be called later to update the value in shared prefs
            preferences.edit().remove(UPGRADE_VERSION_KEY).apply()
        }
        Timber.i("Previous AnkiDroid version: %s", previous)
        return previous
    }

    private fun undo() {
        launchCatchingTask {
            undoAndShowSnackbar()
        }
    }

    // Show dialogs to deal with database loading issues etc
    open fun showDatabaseErrorDialog(errorDialogType: DatabaseErrorDialogType) {
        if (errorDialogType == DatabaseErrorDialogType.DIALOG_CONFIRM_DATABASE_CHECK && mediaMigrationIsInProgress(this)) {
            showSnackbar(R.string.functionality_disabled_during_storage_migration, Snackbar.LENGTH_SHORT)
            return
        }
        val newFragment: AsyncDialogFragment = DatabaseErrorDialog.newInstance(errorDialogType)
        showAsyncDialogFragment(newFragment)
    }

    override fun showMediaCheckDialog(dialogType: Int) {
        if (dialogType == MediaCheckDialog.DIALOG_CONFIRM_MEDIA_CHECK && mediaMigrationIsInProgress(this)) {
            showSnackbar(R.string.functionality_disabled_during_storage_migration, Snackbar.LENGTH_SHORT)
            return
        }
        showAsyncDialogFragment(MediaCheckDialog.newInstance(dialogType))
    }

    override fun showMediaCheckDialog(dialogType: Int, checkList: MediaCheckResult) {
        showAsyncDialogFragment(MediaCheckDialog.newInstance(dialogType, checkList))
    }

    /**
     * Show a specific sync error dialog
     * @param dialogType id of dialog to show
     */
    override fun showSyncErrorDialog(dialogType: Int) {
        showSyncErrorDialog(dialogType, "")
    }

    /**
     * Show a specific sync error dialog
     * @param dialogType id of dialog to show
     * @param message text to show
     */
    override fun showSyncErrorDialog(dialogType: Int, message: String?) {
        val newFragment: AsyncDialogFragment = newInstance(dialogType, message)
        showAsyncDialogFragment(newFragment, Channel.SYNC)
    }

    fun onSdCardNotMounted() {
        showThemedToast(this, resources.getString(R.string.sd_card_not_mounted), false)
        finish()
    }

    // Callback method to submit error report
    fun sendErrorReport() {
        CrashReportService.sendExceptionReport(RuntimeException(), "DeckPicker.sendErrorReport")
    }

    // Callback method to handle repairing deck
    fun repairCollection() {
        Timber.i("Repairing the Collection")
        // TODO: doesn't work on null collection-only on non-openable(is this still relevant with withCol?)
        launchCatchingTask(resources.getString(R.string.deck_repair_error)) {
            Timber.d("doInBackgroundRepairCollection")
            val result = withProgress(resources.getString(R.string.backup_repair_deck_progress)) {
                withCol {
                    Timber.i("RepairCollection: Closing collection")
                    close()
                    BackupManager.repairCollection()
                }
            }
            if (!result) {
                showThemedToast(this@DeckPicker, resources.getString(R.string.deck_repair_error), true)
                showCollectionErrorDialog()
            }
        }
    }

    // Callback method to handle database integrity check
    override fun integrityCheck() {
        if (mediaMigrationIsInProgress(this)) {
            // The only path which can still display this is a sync error, which shouldn't be possible
            showSnackbar(R.string.functionality_disabled_during_storage_migration, Snackbar.LENGTH_SHORT)
            return
        }

        // #5852 - We were having issues with integrity checks where the users had run out of space.
        // display a dialog box if we don't have the space
        val status = CollectionIntegrityStorageCheck.createInstance(this)
        if (status.shouldWarnOnIntegrityCheck()) {
            Timber.d("Displaying File Size confirmation")
            AlertDialog.Builder(this).show {
                title(R.string.check_db_title)
                message(text = status.getWarningDetails(this@DeckPicker))
                positiveButton(R.string.integrity_check_continue_anyway) {
                    performIntegrityCheck()
                }
                negativeButton(R.string.dialog_cancel)
            }
        } else {
            performIntegrityCheck()
        }
    }

    private fun performIntegrityCheck() {
        Timber.i("performIntegrityCheck()")
        handleDatabaseCheck()
    }

    /**
     * Schedules a background job to find missing, unused and invalid media files.
     * Shows a progress dialog while operation is running.
     * When check is finished a dialog box shows number of missing, unused and invalid media files.
     *
     * If has the storage permission, job is scheduled, otherwise storage permission is asked first.
     */
    override fun mediaCheck() {
        launchCatchingTask {
            val mediaCheckResult = checkMedia() ?: return@launchCatchingTask
            showMediaCheckDialog(MediaCheckDialog.DIALOG_MEDIA_CHECK_RESULTS, mediaCheckResult)
        }
    }

    override fun deleteUnused(unused: List<String>) {
        launchCatchingTask {
            // Number of deleted files
            val noOfDeletedFiles = withProgress(resources.getString(R.string.delete_media_message)) {
                withCol { deleteMedia(unused) }
            }
            showSimpleMessageDialog(
                title = resources.getString(R.string.delete_media_result_title),
                message = resources.getQuantityString(R.plurals.delete_media_result_message, noOfDeletedFiles, noOfDeletedFiles)
            )
        }
    }

    open fun handleDbError() {
        Timber.i("Displaying Database Error")
        showDatabaseErrorDialog(DatabaseErrorDialogType.DIALOG_LOAD_FAILED)
    }

    open fun handleDbLocked() {
        Timber.i("Displaying Database Locked")
        showDatabaseErrorDialog(DatabaseErrorDialogType.DIALOG_DB_LOCKED)
    }

    fun restoreFromBackup(path: String) {
        importColpkg(path)
    }

    // Helper function to check if there are any saved stacktraces
    fun hasErrorFiles(): Boolean {
        for (file in fileList()) {
            if (file.endsWith(".stacktrace")) {
                return true
            }
        }
        return false
    }

    /** In the conflict case, we need to store the USN received from the initial sync, and reuse
     it after the user has decided. */
    var mediaUsnOnConflict: Int? = null

    /**
     * The mother of all syncing attempts. This might be called from sync() as first attempt to sync a collection OR
     * from the mSyncConflictResolutionListener if the first attempt determines that a full-sync is required.
     */
    override fun sync(conflict: ConflictResolution?) {
        val preferences = baseContext.sharedPrefs()

        if (!canSync(this)) {
            warnNoSyncDuringMigration()
            return
        }

        val hkey = preferences.getString("hkey", "")
        if (hkey!!.isEmpty()) {
            Timber.w("User not logged in")
            pullToSyncWrapper.isRefreshing = false
            showSyncErrorDialog(SyncErrorDialog.DIALOG_USER_NOT_LOGGED_IN_SYNC)
            return
        }

        MyAccount.checkNotificationPermission(this, notificationPermissionLauncher)

        /** Nested function that makes the connection to
         * the sync server and starts syncing the data */
        fun doSync() {
            handleNewSync(conflict, shouldFetchMedia(preferences))
        }
        // Warn the user in case the connection is metered
        val meteredSyncIsAllowed =
            preferences.getBoolean(getString(R.string.metered_sync_key), false)
        if (!meteredSyncIsAllowed && isActiveNetworkMetered()) {
            AlertDialog.Builder(this).show {
                message(R.string.metered_sync_data_warning)
                positiveButton(R.string.dialog_continue) { doSync() }
                negativeButton(R.string.dialog_cancel)
                checkBoxPrompt(R.string.button_do_not_show_again) { isCheckboxChecked ->
                    preferences.edit {
                        putBoolean(
                            getString(R.string.metered_sync_key),
                            isCheckboxChecked
                        )
                    }
                }
            }
        } else {
            doSync()
        }
    }

    override fun loginToSyncServer() {
        val myAccount = Intent(this, MyAccount::class.java)
        myAccount.putExtra("notLoggedIn", true)
        loginForSyncLauncher.launch(myAccount)
    }

    // Callback to import a file -- adding it to existing collection
    override fun importAdd(importPath: String) {
        Timber.d("importAdd() for file %s", importPath)
        startActivity(AnkiPackageImporterFragment.getIntent(this, importPath))
    }

    // Callback to import a file -- replacing the existing collection
    override fun importReplace(importPath: String) {
        Timber.d("importReplace() for file %s", importPath)
        importColpkg(importPath)
    }

    /**
     * Load a new studyOptionsFragment. If withDeckOptions is true, the deck options activity will
     * be loaded on top of it. Use this flag when creating a new filtered deck to allow the user to
     * modify the filter settings before being shown the fragment. The fragment itself will handle
     * rebuilding the deck if the settings change.
     */
    fun loadStudyOptionsFragment(withDeckOptions: Boolean) {
        val details = StudyOptionsFragment.newInstance(withDeckOptions)
        supportFragmentManager.commit {
            replace(R.id.studyoptions_fragment, details)
        }
    }

    val fragment: StudyOptionsFragment?
        get() {
            val frag = supportFragmentManager.findFragmentById(R.id.studyoptions_fragment)
            return if (frag is StudyOptionsFragment) {
                frag
            } else {
                null
            }
        }

    /**
     * Show a message when the SD card is ejected
     */
    private fun registerExternalStorageListener() {
        if (unmountReceiver == null) {
            unmountReceiver = object : BroadcastReceiver() {
                override fun onReceive(context: Context, intent: Intent) {
                    if (intent.action == SdCardReceiver.MEDIA_EJECT) {
                        onSdCardNotMounted()
                    } else if (intent.action == SdCardReceiver.MEDIA_MOUNT) {
                        ActivityCompat.recreate(this@DeckPicker)
                    }
                }
            }
            val iFilter = IntentFilter()
            iFilter.addAction(SdCardReceiver.MEDIA_EJECT)
            iFilter.addAction(SdCardReceiver.MEDIA_MOUNT)
            registerReceiver(unmountReceiver, iFilter)
        }
    }

    fun openAnkiWebSharedDecks() {
        val intent = Intent(this, SharedDecksActivity::class.java)
        startActivity(intent)
    }

    private fun openFilteredDeckOptions() {
        val intent = Intent()
        intent.setClass(this, FilteredDeckOptions::class.java)
        startActivity(intent)
    }

    internal fun openStudyOptions(@Suppress("SameParameterValue") withDeckOptions: Boolean) {
        if (fragmented) {
            // The fragment will show the study options screen instead of launching a new activity.
            loadStudyOptionsFragment(withDeckOptions)
        } else {
            val intent = Intent()
            intent.putExtra("withDeckOptions", withDeckOptions)
            intent.setClass(this, StudyOptionsActivity::class.java)
            reviewLauncher.launch(intent)
        }
    }

    private fun openReviewerOrStudyOptions(selectionType: DeckSelectionType) {
        when (selectionType) {
            DeckSelectionType.DEFAULT -> {
                if (fragmented) {
                    openStudyOptions(false)
                } else {
                    openReviewer()
                }
                return
            }
            DeckSelectionType.SHOW_STUDY_OPTIONS -> {
                openStudyOptions(false)
                return
            }
            DeckSelectionType.SKIP_STUDY_OPTIONS -> {
                openReviewer()
                return
            }
        }
    }

    private fun promptUserToUpdateScheduler() {
        AlertDialog.Builder(this).show {
            message(text = getColUnsafe.tr.schedulingUpdateRequired())
            positiveButton(R.string.dialog_ok) {
                launchCatchingTask {
                    if (!userAcceptsSchemaChange(getColUnsafe)) {
                        return@launchCatchingTask
                    }
                    withProgress { withCol { sched.upgradeToV2() } }
                    showThemedToast(this@DeckPicker, getColUnsafe.tr.schedulingUpdateDone(), false)
                    refreshState()
                }
            }
            negativeButton(R.string.dialog_cancel)
            if (AdaptionUtil.hasWebBrowser(this@DeckPicker)) {
                neutralButton(text = getColUnsafe.tr.schedulingUpdateMoreInfoButton()) {
                    this@DeckPicker.openUrl(Uri.parse("https://faqs.ankiweb.net/the-anki-2.1-scheduler.html#updating"))
                }
            }
        }
    }

    @NeedsTest("14608: Ensure that the deck options refer to the selected deck")
    private suspend fun handleDeckSelection(did: DeckId, selectionType: DeckSelectionType) {
        fun showEmptyDeckSnackbar() = showSnackbar(R.string.empty_deck) {
            setAction(R.string.menu_add) { addNote() }
        }

        /** Check if we need to update the fragment or update the deck list */
        fun updateUi() {
            if (fragmented) {
                // Tablets must always show the study options that corresponds to the current deck,
                // regardless of whether the deck is currently reviewable or not.
                openStudyOptions(withDeckOptions = false)
            } else {
                // On phones, we update the deck list to ensure the currently selected deck is
                // highlighted correctly.
                updateDeckList()
            }
        }

        if (withCol { ((config.get("schedVer") ?: 1L) == 1L) }) {
            promptUserToUpdateScheduler()
            return
        }

        withCol { decks.select(did) }
        // Also forget the last deck used by the Browser
        CardBrowser.clearLastDeckId()
        focusedDeck = did
        val deck = deckListAdapter.getNodeByDid(did)
        if (deck.hasCardsReadyToStudy()) {
            openReviewerOrStudyOptions(selectionType)
            return
        }

        when (queryCompletedDeckCustomStudyAction(did)) {
            CompletedDeckStatus.LEARN_AHEAD_LIMIT_REACHED,
            CompletedDeckStatus.REGULAR_DECK_NO_MORE_CARDS_TODAY,
            CompletedDeckStatus.DYNAMIC_DECK_NO_LIMITS_REACHED,
            CompletedDeckStatus.DAILY_STUDY_LIMIT_REACHED -> {
                onDeckCompleted()
            }
            CompletedDeckStatus.EMPTY_REGULAR_DECK -> {
                // If the deck is empty (& has no children) then show a message saying it's empty
                showEmptyDeckSnackbar()
                updateUi()
            }
        }
    }

    /**
     * Scroll the deck list so that it is centered on the current deck.
     *
     * @param did The deck ID of the deck to select.
     */
    private fun scrollDecklistToDeck(did: DeckId) {
        val position = deckListAdapter.findDeckPosition(did)
        recyclerViewLayoutManager.scrollToPositionWithOffset(position, recyclerView.height / 2)
    }

    /**
     * Launch an asynchronous task to rebuild the deck list and recalculate the deck counts. Use this
     * after any change to a deck (e.g., rename, importing, add/delete) that needs to be reflected
     * in the deck list.
     *
     * This method also triggers an update for the widget to reflect the newly calculated counts.
     */
    @VisibleForTesting(otherwise = VisibleForTesting.PACKAGE_PRIVATE)
    @RustCleanup("backup with 5 minute timer, instead of deck list refresh")
    fun updateDeckList() {
        if (!CollectionManager.isOpenUnsafe()) {
            return
        }
        if (Build.FINGERPRINT != "robolectric") {
            // uses user's desktop settings to determine whether a backup
            // actually happens
            performBackupInBackground()
        }
        Timber.d("updateDeckList")
        loadDeckCounts?.cancel()
        loadDeckCounts = launchCatchingTask {
            withProgress {
                Timber.d("Refreshing deck list")
                val deckData = withCol {
                    Pair(sched.deckDueTree(), this.isEmpty)
                }
                onDecksLoaded(deckData.first, deckData.second)
            }
        }
    }

    private fun onDecksLoaded(result: DeckNode, collectionIsEmpty: Boolean) {
        Timber.i("Updating deck list UI")
        hideProgressBar()
        // Make sure the fragment is visible
        if (fragmented) {
            studyoptionsFrame!!.visibility = View.VISIBLE
        }
        dueTree = result
        launchCatchingTask { renderPage(collectionIsEmpty) }
        // Update the mini statistics bar as well
        reviewSummaryTextView.setSingleLine()
        launchCatchingTask {
            reviewSummaryTextView.text = withCol {
                sched.studiedToday()
            }
        }
        Timber.d("Startup - Deck List UI Completed")
    }

    private suspend fun renderPage(collectionIsEmpty: Boolean) {
        val tree = dueTree
        if (tree == null) {
            // mDueTree may be set back to null when the activity restart.
            // We may need to recompute it.
            Timber.d("renderPage: recomputing dueTree")
            updateDeckList()
            return
        }

        // Check if default deck is the only available and there are no cards
        val isEmpty = tree.children.size == 1 && tree.children[0].did == 1L && collectionIsEmpty
        if (animationDisabled()) {
            deckPickerContent.visibility = if (isEmpty) View.GONE else View.VISIBLE
            noDecksPlaceholder.visibility = if (isEmpty) View.VISIBLE else View.GONE
        } else {
            val translation = TypedValue.applyDimension(
                TypedValue.COMPLEX_UNIT_DIP,
                8f,
                resources.displayMetrics
            )
            val decksListShown = deckPickerContent.visibility == View.VISIBLE
            val placeholderShown = noDecksPlaceholder.visibility == View.VISIBLE
            if (isEmpty) {
                if (decksListShown) {
                    fadeOut(deckPickerContent, shortAnimDuration, translation)
                }
                if (!placeholderShown) {
                    fadeIn(noDecksPlaceholder, shortAnimDuration, translation).startDelay = if (decksListShown) shortAnimDuration * 2.toLong() else 0.toLong()
                }
            } else {
                if (!decksListShown) {
                    fadeIn(deckPickerContent, shortAnimDuration, translation).startDelay = if (placeholderShown) shortAnimDuration * 2.toLong() else 0.toLong()
                }
                if (placeholderShown) {
                    fadeOut(noDecksPlaceholder, shortAnimDuration, translation)
                }
            }
        }
        val currentFilter = if (toolbarSearchView != null) toolbarSearchView!!.query else null

        if (isEmpty) {
            if (supportActionBar != null) {
                supportActionBar!!.subtitle = null
            }
            if (toolbarSearchView != null) {
                deckListAdapter.filter?.filter(currentFilter)
            }
            Timber.d("Not rendering deck list as there are no cards")
            // We're done here
            return
        }
        deckListAdapter.buildDeckList(tree, currentFilter)

        // Set the "x due" subtitle
        try {
            val due = deckListAdapter.due
            val res = resources

            if (due != null && supportActionBar != null) {
                val cardCount = withCol { cardCount() }
                val subTitle: String = if (due == 0) {
                    res.getQuantityString(R.plurals.deckpicker_title_zero_due, cardCount, cardCount)
                } else {
                    res.getQuantityString(R.plurals.widget_cards_due, due, due)
                }
                supportActionBar!!.subtitle = subTitle
            }
        } catch (e: RuntimeException) {
            Timber.e(e, "RuntimeException setting time remaining")
        }
        val current = withCol { decks.current().optLong("id") }
        if (focusedDeck != current) {
            scrollDecklistToDeck(current)
            focusedDeck = current
        }
    }

    // Callback to show study options for currently selected deck
    fun showContextMenuDeckOptions(did: DeckId) {
        // open deck options
        if (getColUnsafe.decks.isFiltered(did)) {
            // open cram options if filtered deck
            val i = Intent(this@DeckPicker, FilteredDeckOptions::class.java)
            i.putExtra("did", did)
            startActivity(i)
        } else {
            // otherwise open regular options
            val intent = com.ichi2.anki.pages.DeckOptions.getIntent(this, did)
            startActivity(intent)
        }
    }

    fun exportDeck(did: DeckId) {
        ExportDialogFragment.newInstance(did).show(supportFragmentManager, "exportOptions")
    }

    fun createIcon(context: Context, did: DeckId) {
        // This code should not be reachable with lower versions
        val shortcut = ShortcutInfoCompat.Builder(this, did.toString())
            .setIntent(
                Intent(context, Reviewer::class.java)
                    .setAction(Intent.ACTION_VIEW)
                    .putExtra("deckId", did)
            )
            .setIcon(IconCompat.createWithResource(context, R.mipmap.ic_launcher))
            .setShortLabel(Decks.basename(getColUnsafe.decks.name(did)))
            .setLongLabel(getColUnsafe.decks.name(did))
            .build()
        try {
            val success = ShortcutManagerCompat.requestPinShortcut(this, shortcut, null)

            // User report: "success" is true even if Vivo does not have permission
            if (AdaptionUtil.isVivo) {
                showThemedToast(this, getString(R.string.create_shortcut_error_vivo), false)
            }
            if (!success) {
                showThemedToast(this, getString(R.string.create_shortcut_failed), false)
            }
        } catch (e: Exception) {
            Timber.w(e)
            showThemedToast(this, getString(R.string.create_shortcut_error, e.localizedMessage), false)
        }
    }

    /** Disables the shortcut of the deck and the children belonging to it.*/
    fun disableDeckAndChildrenShortcuts(did: DeckId) {
        val childDids = dueTree?.find(did)?.filterAndFlatten(null)?.map { it.did.toString() } ?: listOf()
        val deckTreeDids = listOf(did.toString(), *childDids.toTypedArray())
        val errorMessage: CharSequence = getString(R.string.deck_shortcut_doesnt_exist)
        ShortcutManagerCompat.disableShortcuts(this, deckTreeDids, errorMessage)
    }

    fun renameDeckDialog(did: DeckId) {
        val currentName = getColUnsafe.decks.name(did)
        val createDeckDialog = CreateDeckDialog(this@DeckPicker, R.string.rename_deck, CreateDeckDialog.DeckDialogType.RENAME_DECK, null)
        createDeckDialog.deckName = currentName
        createDeckDialog.onNewDeckCreated = {
            dismissAllDialogFragments()
            deckListAdapter.notifyDataSetChanged()
            updateDeckList()
            if (fragmented) {
                loadStudyOptionsFragment(false)
            }
        }
        createDeckDialog.showDialog()
    }

    fun confirmDeckDeletion(did: DeckId): Job {
        // No confirmation required, as undoable
        dismissAllDialogFragments()
        return deleteDeck(did)
    }

    /**
     * Deletes the provided deck, child decks. and all cards inside.
     * Use [.confirmDeckDeletion] for a confirmation dialog
     * @param did the deck to delete
     */
    fun deleteDeck(did: DeckId): Job {
        return launchCatchingTask {
            val changes = withProgress(resources.getString(R.string.delete_deck)) {
                undoableOp {
                    decks.remove(listOf(did))
                }
            }
            // After deletion: decks.current() reverts to Default, necessitating `focusedDeck`
            // to match and avoid unnecessary scrolls in `renderPage()`.
            focusedDeck = Consts.DEFAULT_DECK_ID
            showSnackbar(TR.browsingCardsDeleted(changes.count), Snackbar.LENGTH_SHORT) {
                setAction(R.string.undo) { undo() }
            }
        }
    }

    @NeedsTest("14285: regression test to ensure UI is updated after this call")
    fun rebuildFiltered(did: DeckId) {
        launchCatchingTask {
            withProgress(resources.getString(R.string.rebuild_filtered_deck)) {
                withCol {
                    Timber.d("rebuildFiltered: doInBackground - RebuildCram")
                    decks.select(did)
                    sched.rebuildDyn(decks.selected())
                    updateValuesFromDeck()
                }
            }
            updateDeckList()
            if (fragmented) loadStudyOptionsFragment(false)
        }
    }

    fun emptyFiltered(did: DeckId) {
        getColUnsafe.decks.select(did)
        launchCatchingTask {
            withProgress {
                withCol {
                    Timber.d("doInBackgroundEmptyCram")
                    sched.emptyDyn(decks.selected())
                    updateValuesFromDeck()
                }
            }
            updateDeckList()
            if (fragmented) loadStudyOptionsFragment(false)
        }
    }

    override fun onAttachedToWindow() {
        if (!fragmented) {
            val window = window
            window.setFormat(PixelFormat.RGBA_8888)
        }
    }

    override fun onRequireDeckListUpdate() {
        updateDeckList()
    }

    private fun openReviewer() {
        val reviewer = Intent(this, Reviewer::class.java)
        reviewLauncher.launch(reviewer)
    }

    override fun onCreateCustomStudySession() {
        updateDeckList()
        openStudyOptions(false)
    }

    override fun onExtendStudyLimits() {
        if (fragmented) {
            fragment!!.refreshInterface()
        }
        updateDeckList()
    }

    private fun handleEmptyCards() {
        launchCatchingTask {
            val emptyCids = withProgress(R.string.emtpy_cards_finding) {
                withCol {
                    emptyCids()
                }
            }
            AlertDialog.Builder(this@DeckPicker).show {
                setTitle(TR.emptyCardsWindowTitle())
                if (emptyCids.isEmpty()) {
                    setMessage(TR.emptyCardsNotFound())
                    setPositiveButton(R.string.dialog_ok) { _, _ -> }
                } else {
                    setMessage(getString(R.string.empty_cards_count, emptyCids.size))
                    setPositiveButton(R.string.dialog_positive_delete) { _, _ ->
                        launchCatchingTask {
                            withProgress(TR.emptyCardsDeleting()) {
                                withCol { removeCardsAndOrphanedNotes(emptyCids) }
                            }
                        }
                        showSnackbar(getString(R.string.empty_cards_deleted, emptyCids.size))
                    }
                    setNegativeButton(R.string.dialog_cancel) { _, _ -> }
                }
            }
        }
    }

    fun createSubDeckDialog(did: DeckId) {
        val createDeckDialog = CreateDeckDialog(this@DeckPicker, R.string.create_subdeck, CreateDeckDialog.DeckDialogType.SUB_DECK, did)
        createDeckDialog.onNewDeckCreated = {
            // a deck was created
            dismissAllDialogFragments()
            deckListAdapter.notifyDataSetChanged()
            updateDeckList()
            if (fragmented) {
                loadStudyOptionsFragment(false)
            }
        }
        createDeckDialog.showDialog()
    }

    /**
     * The number of decks which are visible to the user (excluding decks if the parent is collapsed).
     * Not the total number of decks
     */
    @get:VisibleForTesting(otherwise = VisibleForTesting.NONE)
    val visibleDeckCount: Int
        get() = deckListAdapter.itemCount

    /**
     * Check if at least one deck is being displayed.
     */
    fun hasAtLeastOneDeckBeingDisplayed(): Boolean {
        return deckListAdapter.itemCount > 0 && recyclerViewLayoutManager.getChildAt(0) != null
    }

    private enum class DeckSelectionType {
        /** Show study options if fragmented, otherwise, review  */
        DEFAULT,

        /** Always show study options (if the deck counts are clicked)  */
        SHOW_STUDY_OPTIONS,

        /** Always open reviewer (keyboard shortcut)  */
        SKIP_STUDY_OPTIONS
    }

    companion object {
        /**
         * Result codes from other activities
         */
        const val RESULT_MEDIA_EJECTED = 202
        const val RESULT_DB_ERROR = 203
        const val UPGRADE_VERSION_KEY = "lastUpgradeVersion"

        /**
         * If passed into the intent, the user should have been logged in and DeckPicker
         * should sync immediately.
         *
         * This is for the 'download existing collection from AnkiWeb' use case
         */
        const val INTENT_SYNC_FROM_LOGIN = "syncFromLogin"

        /**
         * Available options performed by other activities (request codes for onActivityResult())
         */
        @VisibleForTesting
        const val REQUEST_STORAGE_PERMISSION = 0

        // For automatic syncing
        // 10 minutes in milliseconds..
        private const val AUTOMATIC_SYNC_MINIMAL_INTERVAL_IN_MINUTES: Long = 10
        private const val SWIPE_TO_SYNC_TRIGGER_DISTANCE = 400

        // Animation utility methods used by renderPage() method
        fun fadeIn(view: View?, duration: Int, translation: Float = 0f, startAction: Runnable? = Runnable { view!!.visibility = View.VISIBLE }): ViewPropertyAnimator {
            view!!.alpha = 0f
            view.translationY = translation
            return view.animate()
                .alpha(1f)
                .translationY(0f)
                .setDuration(duration.toLong())
                .withStartAction(startAction)
        }

        fun fadeOut(view: View?, duration: Int, translation: Float = 0f, endAction: Runnable? = Runnable { view!!.visibility = View.GONE }): ViewPropertyAnimator {
            view!!.alpha = 1f
            view.translationY = 0f
            return view.animate()
                .alpha(0f)
                .translationY(translation)
                .setDuration(duration.toLong())
                .withEndAction(endAction)
        }
    }

    override fun opExecuted(changes: OpChanges, handler: Any?) {
        if (changes.studyQueues && handler !== this) {
            invalidateOptionsMenu()
            updateDeckList()
        }
    }

    /**
     * Do the whole migration.
     * Blocks the UI until essential files are migrated.
     * Change the preferences related to storage
     * Migrate the user data in a service
     */
    fun migrate() {
        migrateStorageAfterMediaSyncCompleted = false

        if (mediaMigrationIsInProgress(this) || !isLegacyStorage(this)) {
            // This should not ever occurs.
            return
        }

        if (activityPaused) {
            sendNotificationForAsyncOperation(MigrateStorageOnSyncSuccess(this.resources), Channel.SYNC)
            return
        }

        loadDeckCounts?.cancel()

        MigrationService.start(baseContext)
    }

    private fun launchShowingHidingEssentialFileMigrationProgressDialog() = lifecycleScope.launch {
        while (true) {
            MigrationService.flowOfProgress
                .first { it is MigrationService.Progress.CopyingEssentialFiles }

            val (progress, duration) = measureTimedValue {
                withImmediatelyShownProgress(R.string.start_migration_progress_message) {
                    MigrationService.flowOfProgress
                        .first { it !is MigrationService.Progress.CopyingEssentialFiles }
                }
            }

            if (progress is MigrationService.Progress.MovingMediaFiles && duration > 800.milliseconds) {
                showSnackbar(R.string.migration_part_1_done_resume)
            }

            refreshState()
            updateDeckList()
        }
    }

    /**
     * Show a dialog that explains no sync can occur during migration.
     */
    private fun warnNoSyncDuringMigration() {
        MigrationProgressDialogFragment().show(supportFragmentManager, "MigrationProgressDialogFragment")
    }

    /**
     * Last time the user had chosen to postpone migration. Or 0 if never.
     */
    private var migrationWasLastPostponedAt: Long
        get() = baseContext.sharedPrefs().getLong(MIGRATION_WAS_LAST_POSTPONED_AT_SECONDS, 0L)
        set(timeInSecond) = baseContext.sharedPrefs()
            .edit { putLong(MIGRATION_WAS_LAST_POSTPONED_AT_SECONDS, timeInSecond) }

    /**
     * The number of times the storage migration was postponed. -1 for 'disabled'
     */
    private var timesStorageMigrationPostponed: Int
        get() = baseContext.sharedPrefs().getInt(TIMES_STORAGE_MIGRATION_POSTPONED_KEY, 0)
        set(value) = baseContext.sharedPrefs()
            .edit { putInt(TIMES_STORAGE_MIGRATION_POSTPONED_KEY, value) }

    /** Whether the user has disabled the dialog from [showDialogThatOffersToMigrateStorage] */
    private val disabledScopedStorageReminder: Boolean
        get() = timesStorageMigrationPostponed == -1

    /**
     * Show a dialog offering to migrate, postpone or learn more.
     * @return shownAutomatically `true` if the dialog was shown automatically, `false` if the user
     * pressed a button to open the dialog
     */
    private fun showDialogThatOffersToMigrateStorage(shownAutomatically: Boolean) {
        Timber.i("Displaying dialog to migrate storage")
        if (mediaMigrationIsInProgress(baseContext)) {
            // This should not occur. We should have not called the function in this case.
            return
        }

        val message = getString(R.string.migration_update_request_requires_media_sync)

        fun onPostponeOnce() {
            if (shownAutomatically) {
                timesStorageMigrationPostponed += 1
            }
            setMigrationWasLastPostponedAtToNow()
        }

        fun onPostponePermanently() {
            BackupPromptDialog.showPermanentlyDismissDialog(
                this,
                onCancel = { onPostponeOnce() },
                onDisableReminder = {
                    this.sharedPrefs().edit {
                        putInt(TIMES_STORAGE_MIGRATION_POSTPONED_KEY, -1)
                        remove(MIGRATION_WAS_LAST_POSTPONED_AT_SECONDS)
                    }
                }
            )
        }

        var userCheckedDoNotShowAgain = false
        val dialog = AlertDialog.Builder(this)
            .setTitle(R.string.scoped_storage_title)
            .setMessage(message)
            .setPositiveButton(
                getString(R.string.scoped_storage_migrate)
            ) { _, _ ->
                performMediaSyncBeforeStorageMigration()
            }
            .setNegativeButton(
                getString(R.string.scoped_storage_postpone)
            ) { _, _ ->
                if (userCheckedDoNotShowAgain) {
                    onPostponePermanently()
                } else {
                    onPostponeOnce()
                }
            }
        // allow the user to dismiss the automatic dialog after it's been seen twice
        if (shownAutomatically && timesStorageMigrationPostponed > 1) {
            dialog.checkBoxPrompt(R.string.button_do_not_show_again) { checked ->
                Timber.d("Don't show again checked: %b", checked)
                userCheckedDoNotShowAgain = checked
            }
        }
        dialog.addScopedStorageLearnMoreLinkAndShow(message)
    }

    private fun showDialogThatOffersToResumeMigrationAfterError(errorText: String) {
        val helpUrl = getString(R.string.link_migration_failed_dialog_learn_more_en)
        val message = getString(R.string.migration__resume_after_failed_dialog__message, errorText, helpUrl)
            .parseAsHtml()

        AlertDialog.Builder(this)
            .setTitle(R.string.scoped_storage_title)
            .setMessage(message)
            .setNegativeButton(R.string.dialog_cancel) { _, _ -> }
            .setPositiveButton(R.string.migration__resume_after_failed_dialog__button_positive) { _, _ ->
                MigrationService.start(baseContext)
                invalidateOptionsMenu()
            }
            .create()
            .makeLinksClickable()
            .show()
    }

    // TODO BEFORE-RELEASE Fix the logic. As I understand, this works the following way,
    //   which could make a little more sense:
    //     if (media sync is not disabled,
    //         and (either we sync media unconditionally or are on a suitable network),
    //         and (either we are logged in, or unsafe migration is disallowed (the default))):
    //       set flag migrate-after-media-synced, and
    //       call sync, which may fail to actually sync or even fail to start syncing
    //       (in these cases, migration might start unexpectedly after a successful sync);
    //     else:
    //       tell the user that migration is disabled in the settings (might not be true)
    //       and tell them to sync & backup before continuing (which isn't possible),
    //       and instead of offering them to force sync,
    //       offer them to migrate regardless of the above.
    private fun performMediaSyncBeforeStorageMigration() {
        // if we allow an unsafe migration, the 'sync required' dialog shows an unsafe migration confirmation dialog
        val showUnsafeSyncDialog = (BuildConfig.ALLOW_UNSAFE_MIGRATION && !isLoggedIn())

        if (shouldFetchMedia(this.sharedPrefs()) && !showUnsafeSyncDialog) {
            Timber.i("Syncing before storage migration")
            migrateStorageAfterMediaSyncCompleted = true
            sync()
        } else {
            Timber.i("media sync disabled: displaying dialog")
            AlertDialog.Builder(this).show {
                setTitle(R.string.media_sync_required_title)
                setIcon(R.drawable.ic_warning)
                setMessage(R.string.media_sync_unavailable_message)
                setPositiveButton(getString(R.string.scoped_storage_migrate)) { _, _ ->
                    Timber.i("Performing unsafe storage migration")
                    migrate()
                }
                setNegativeButton(getString(R.string.scoped_storage_postpone)) { _, _ ->
                    setMigrationWasLastPostponedAtToNow()
                }
            }
        }
    }

    // Scoped Storage migration
    private fun setMigrationWasLastPostponedAtToNow() {
        migrationWasLastPostponedAt = TimeManager.time.intTime()
    }

    private fun timeToShowStorageMigrationDialog(): Boolean {
        return !disabledScopedStorageReminder &&
            // A reminder was shown more than 4 days ago
            migrationWasLastPostponedAt + SECONDS_PER_DAY * 4 <= TimeManager.time.intTime()
    }

    override fun onImportColpkg(colpkgPath: String?) {
        invalidateOptionsMenu()
        updateDeckList()
        importColpkgListener?.onImportColpkg(colpkgPath)
    }

    override fun onMediaSyncCompleted(data: SyncCompletion) {
        Timber.i("Media sync completed. Success: %b", data.isSuccess)
        if (migrateStorageAfterMediaSyncCompleted) {
            migrate()
        }
    }

    /**
     * Returns how a user can 'custom study' a deck with no more pending cards
     *
     * @param did The id of a deck with no pending cards to review
     */
    private suspend fun queryCompletedDeckCustomStudyAction(
        did: DeckId
    ): CompletedDeckStatus = withCol {
        when {
            sched.hasCardsTodayAfterStudyAheadLimit() -> CompletedDeckStatus.LEARN_AHEAD_LIMIT_REACHED
            sched.newDue() || sched.revDue() -> CompletedDeckStatus.LEARN_AHEAD_LIMIT_REACHED
            decks.isFiltered(did) -> CompletedDeckStatus.DYNAMIC_DECK_NO_LIMITS_REACHED
            deckListAdapter.getNodeByDid(did).children.isEmpty() && isEmptyDeck(did) -> CompletedDeckStatus.EMPTY_REGULAR_DECK
            else -> CompletedDeckStatus.REGULAR_DECK_NO_MORE_CARDS_TODAY
        }
    }

    /** Status for a deck with no current cards to review */
    enum class CompletedDeckStatus {
        /** No cards for today, but there would be if the user waited */
        LEARN_AHEAD_LIMIT_REACHED,

        /** No cards for today, but either the 'new' or 'review' limit was reached */
        DAILY_STUDY_LIMIT_REACHED,

        /** No cards are available, but the deck was dynamic */
        DYNAMIC_DECK_NO_LIMITS_REACHED,

        /** The deck contained no cards and had no child decks */
        EMPTY_REGULAR_DECK,

        /** The user has completed their studying for today, and there are future reviews */
        REGULAR_DECK_NO_MORE_CARDS_TODAY
    }

    override fun getApkgFileImportResultLauncher(): ActivityResultLauncher<Intent?> {
        return apkgFileImportResultLauncher
    }

    override fun getCsvFileImportResultLauncher(): ActivityResultLauncher<Intent?> {
        return csvImportResultLauncher
    }
}

/** Android's onCreateOptionsMenu does not play well with coroutines, as
 * it expects the menu to have been fully configured by the time the routine
 * returns. This results in flicker, as the menu gets blanked out, and then
 * configured a moment later when the coroutine runs. To work around this,
 * the current state is stored in the deck picker so that we can redraw the
 * menu immediately. */
data class OptionsMenuState(
    val searchIcon: Boolean,
    /** If undo is available, a string describing the action. */
    val undoLabel: String?,
    val syncIcon: SyncIconState,
    val shouldShowStartMigrationButton: Boolean,
    val mediaMigrationState: MediaMigrationState
)

enum class SyncIconState {
    Normal,
    PendingChanges,
    OneWay,
    NotLoggedIn
}

class CollectionLoadingErrorDialog : DialogHandlerMessage(
    WhichDialogHandler.MSG_SHOW_COLLECTION_LOADING_ERROR_DIALOG,
    "CollectionLoadErrorDialog"
) {
    override fun handleAsyncMessage(deckPicker: DeckPicker) {
        // Collection could not be opened
        deckPicker.showDatabaseErrorDialog(DatabaseErrorDialogType.DIALOG_LOAD_FAILED)
    }

    override fun toMessage() = emptyMessage(this.what)
}

class OneWaySyncDialog(val message: String?) : DialogHandlerMessage(
    which = WhichDialogHandler.MSG_SHOW_ONE_WAY_SYNC_DIALOG,
    analyticName = "OneWaySyncDialog"
) {
    override fun handleAsyncMessage(deckPicker: DeckPicker) {
        // Confirmation dialog for one-way sync
        val dialog = ConfirmationDialog()
        val confirm = Runnable {
            // Bypass the check once the user confirms
            CollectionManager.getColUnsafe().modSchemaNoCheck()
        }
        dialog.setConfirm(confirm)
        dialog.setArgs(message)
        deckPicker.showDialogFragment(dialog)
    }

    override fun toMessage(): Message = Message.obtain().apply {
        what = this@OneWaySyncDialog.what
        data = bundleOf("message" to message)
    }

    companion object {
        fun fromMessage(message: Message): DialogHandlerMessage =
            OneWaySyncDialog(message.data.getString("message"))
    }
}

// This is used to re-show the dialog immediately on activity recreation
private suspend fun <T> Activity.withImmediatelyShownProgress(@StringRes messageId: Int, block: suspend () -> T) =
    withProgressDialog(context = this, onCancel = null, delayMillis = 0L) { dialog ->
        @Suppress("DEPRECATION") // ProgressDialog
        dialog.setMessage(getString(messageId))
        block()
    }<|MERGE_RESOLUTION|>--- conflicted
+++ resolved
@@ -601,30 +601,6 @@
     }
 
     /**
-<<<<<<< HEAD
-=======
-     * Check if the current WebView version is older than the last supported version and if it is,
-     * inform the developer with a snackbar.
-     */
-    private fun checkWebviewVersion() {
-        // Doesn't need to be translated as it's debug only
-        val webviewPackageInfo = getAndroidSystemWebViewPackageInfo(packageManager)
-        if (webviewPackageInfo == null) {
-            val snackbarMessage = "No Android System WebView found"
-            postSnackbar(snackbarMessage, Snackbar.LENGTH_INDEFINITE)
-            return
-        }
-
-        val versionCode = webviewPackageInfo.versionName.split(".")[0].toInt()
-        if (versionCode < OLDEST_WORKING_WEBVIEW_VERSION) {
-            val snackbarMessage =
-                "The WebView version $versionCode is outdated (<$OLDEST_WORKING_WEBVIEW_VERSION)."
-            postSnackbar(snackbarMessage, Snackbar.LENGTH_INDEFINITE)
-        }
-    }
-
-    /**
->>>>>>> 73120360
      * The first call in showing dialogs for startup
      *
      * Attempts startup if storage permission has been acquired, else, it requests the permission
