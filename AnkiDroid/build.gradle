--- conflicted
+++ resolved
@@ -34,11 +34,7 @@
     compile fileTree(dir: 'libs', include: ['*.jar'])
     compile 'com.android.support:appcompat-v7:19.1.0'
     compile 'com.google.code.gson:gson:2.3'
-<<<<<<< HEAD
     compile 'ch.acra:acra:4.6.0RC2'
-=======
-    compile 'ch.acra:acra:4.6.0RC1'
     compile 'com.jakewharton.timber:timber:2.5.1'
->>>>>>> 72078dcb
     compile project(":ShowcaseView:library")
 }