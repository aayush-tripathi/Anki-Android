--- conflicted
+++ resolved
@@ -95,9 +95,7 @@
  * TODO comments
  */
 public class Utils {
-    enum SqlCommandType {
-        SQL_INS, SQL_UPD, SQL_DEL
-    };
+    enum SqlCommandType { SQL_INS, SQL_UPD, SQL_DEL };
 
     // Used to format doubles with English's decimal separator system
     public static final Locale ENGLISH_LOCALE = new Locale("en_US");
@@ -123,10 +121,8 @@
     public static final int TIME_FORMAT_IN = 1;
     public static final int TIME_FORMAT_BEFORE = 2;
 
-
     /* Prevent class from being instantiated */
-    private Utils() {
-    }
+    private Utils() { }
 
     // Regex pattern used in removing tags from text before diff
     private static final Pattern stylePattern = Pattern.compile("(?s)<style.*?>.*?</style>");
@@ -137,142 +133,130 @@
 
     private static final String ALL_CHARACTERS = "0123456789ABCDEFGHIJKLMNOPQRSTUVWXYZabcdefghijklmnopqrstuvwxyz";
 
-
-    /** The time in integer seconds. Pass scale=1000 to get milliseconds. */
+    /**The time in integer seconds. Pass scale=1000 to get milliseconds. */
     public static double now() {
         return (System.currentTimeMillis() / 1000.0);
     }
 
 
-    /** The time in integer seconds. Pass scale=1000 to get milliseconds. */
+    /**The time in integer seconds. Pass scale=1000 to get milliseconds. */
     public static long intNow() {
-        return intNow(1);
-    }
-
-
-    public static long intNow(int scale) {
+    	return intNow(1);
+    }
+	public static long intNow(int scale) {
         return (long) (now() * scale);
     }
-
 
     // timetable
     // aftertimetable
     // shorttimetable
-
+    
     /**
      * Return a string representing a time span (eg '2 days').
-     * 
      * @param inFormat: if true, return eg 'in 2 days'
      */
     public static String fmtTimeSpan(int time) {
         return fmtTimeSpan(time, 0, false, false);
     }
-
-
     public static String fmtTimeSpan(int time, boolean _short) {
         return fmtTimeSpan(time, 0, _short, false);
     }
-
-
     public static String fmtTimeSpan(int time, int format, boolean _short, boolean boldNumber) {
-        int type;
-        int unit = 99;
-        int point = 0;
-        if (Math.abs(time) < 60 || unit < 1) {
-            type = TIME_SECONDS;
-        } else if (Math.abs(time) < 3599 || unit < 2) {
-            type = TIME_MINUTES;
-        } else if (Math.abs(time) < 60 * 60 * 24 || unit < 3) {
-            type = TIME_HOURS;
-        } else if (Math.abs(time) < 60 * 60 * 24 * 29.5 || unit < 4) {
-            type = TIME_DAYS;
-        } else if (Math.abs(time) < 60 * 60 * 24 * 30 * 11.95 || unit < 5) {
-            type = TIME_MONTHS;
-            point = 1;
-        } else {
-            type = TIME_YEARS;
-            point = 1;
-        }
-        double ftime = convertSecondsTo(time, type);
-
-        int formatId;
-        if (_short) {
-            formatId = R.array.next_review_short;
-        } else {
-            switch (format) {
-                case TIME_FORMAT_IN:
-                    if (Math.round(ftime * 10) == 10) {
-                        formatId = R.array.next_review_in_s;
-                    } else {
-                        formatId = R.array.next_review_in_p;
-                    }
-                    break;
-                case TIME_FORMAT_BEFORE:
-                    if (Math.round(ftime * 10) == 10) {
-                        formatId = R.array.next_review_before_s;
-                    } else {
-                        formatId = R.array.next_review_before_p;
-                    }
-                    break;
-                case TIME_FORMAT_DEFAULT:
-                default:
-                    if (Math.round(ftime * 10) == 10) {
-                        formatId = R.array.next_review_s;
-                    } else {
-                        formatId = R.array.next_review_p;
-                    }
-                    break;
-            }
-        }
-
-        String timeString = String.format(AnkiDroidApp.getAppResources().getStringArray(formatId)[type],
-                boldNumber ? "<b>" + fmtDouble(ftime, point) + "</b>" : fmtDouble(ftime, point));
-        if (boldNumber && time == 1) {
-            timeString = timeString.replace("1", "<b>1</b>");
-        }
-        return timeString;
+    	int type;
+    	int unit = 99;
+    	int point = 0;
+    	if (Math.abs(time) < 60 || unit < 1) {
+    		type = TIME_SECONDS;
+    	} else if (Math.abs(time) < 3599 || unit < 2) {
+    		type = TIME_MINUTES;
+    	} else if (Math.abs(time) < 60 * 60 * 24 || unit < 3) {
+    		type = TIME_HOURS;
+    	} else if (Math.abs(time) < 60 * 60 * 24 * 29.5 || unit < 4) {
+    		type = TIME_DAYS;
+    	} else if (Math.abs(time) < 60 * 60 * 24 * 30 * 11.95 || unit < 5) {
+    		type = TIME_MONTHS;
+    		point = 1;
+    	} else {
+    		type = TIME_YEARS;
+    		point = 1;
+    	}
+    	double ftime = convertSecondsTo(time, type);
+
+    	int formatId;
+    	if (_short) {
+    	    formatId = R.array.next_review_short;
+    	} else {
+        	switch (format) {
+        	case TIME_FORMAT_IN:
+        		if (Math.round(ftime * 10) == 10) {
+        			formatId = R.array.next_review_in_s;
+        		} else {
+        			formatId = R.array.next_review_in_p;    			
+        		}
+        		break;
+        	case TIME_FORMAT_BEFORE:
+        		if (Math.round(ftime * 10) == 10) {
+        			formatId = R.array.next_review_before_s;
+        		} else {
+        			formatId = R.array.next_review_before_p;    			
+        		}
+        		break;
+        	case TIME_FORMAT_DEFAULT:
+        	default:
+        		if (Math.round(ftime * 10) == 10) {
+        			formatId = R.array.next_review_s;
+        		} else {
+        			formatId = R.array.next_review_p;    			
+        		}
+        		break;
+        	}
+    	}
+
+    	String timeString = String.format(AnkiDroidApp.getAppResources().getStringArray(formatId)[type], boldNumber ? "<b>" + fmtDouble(ftime, point) + "</b>" : fmtDouble(ftime, point));
+		if (boldNumber && time == 1) {
+			timeString = timeString.replace("1", "<b>1</b>");
+		}
+		return timeString;
     }
 
 
     private static double convertSecondsTo(int seconds, int type) {
-        switch (type) {
-            case TIME_SECONDS:
-                return seconds;
-            case TIME_MINUTES:
-                return seconds / 60.0;
-            case TIME_HOURS:
-                return seconds / 3600.0;
-            case TIME_DAYS:
-                return seconds / 86400.0;
-            case TIME_MONTHS:
-                return seconds / 2592000.0;
-            case TIME_YEARS:
-                return seconds / 31536000.0;
-            default:
-                return 0;
-        }
-    }
-
-
-    /**
-     * Locale ***********************************************************************************************
+    	switch (type) {
+    	case TIME_SECONDS:
+    		return seconds;
+    	case TIME_MINUTES:
+    		return seconds / 60.0;
+    	case TIME_HOURS:
+    		return seconds / 3600.0;    		
+    	case TIME_DAYS:
+    		return seconds / 86400.0;    		
+    	case TIME_MONTHS:
+    		return seconds / 2592000.0;    		
+    	case TIME_YEARS:
+    		return seconds / 31536000.0;
+		default:
+    		return 0;
+    	}
+    }
+
+    /**
+     * Locale
+     * ***********************************************************************************************
      */
 
     /**
      * @return double with percentage sign
      */
     public static String fmtPercentage(Double value) {
-        return fmtPercentage(value, 0);
-    }
-
-
+	return fmtPercentage(value, 0);
+    }
     public static String fmtPercentage(Double value, int point) {
-        // only retrieve the percentage format the first time
-        if (mCurrentPercentageFormat == null) {
-            mCurrentPercentageFormat = NumberFormat.getPercentInstance(Locale.getDefault());
-        }
-        mCurrentNumberFormat.setMaximumFractionDigits(point);
-        return mCurrentPercentageFormat.format(value);
+    	// only retrieve the percentage format the first time
+    	if (mCurrentPercentageFormat == null) {
+    		mCurrentPercentageFormat = NumberFormat.getPercentInstance(Locale.getDefault());
+    	}
+    	mCurrentNumberFormat.setMaximumFractionDigits(point);
+    	return mCurrentPercentageFormat.format(value);
     }
 
 
@@ -280,27 +264,24 @@
      * @return a string with decimal separator according to current locale
      */
     public static String fmtDouble(Double value) {
-        return fmtDouble(value, 1);
-    }
-
-
+    	return fmtDouble(value, 1);
+    }
     public static String fmtDouble(Double value, int point) {
-        // only retrieve the number format the first time
-        if (mCurrentNumberFormat == null) {
-            mCurrentNumberFormat = NumberFormat.getInstance(Locale.getDefault());
-        }
-        mCurrentNumberFormat.setMaximumFractionDigits(point);
-        return mCurrentNumberFormat.format(value);
-    }
-
-
-    /**
-     * HTML ***********************************************************************************************
+    	// only retrieve the number format the first time
+    	if (mCurrentNumberFormat == null) {
+    		mCurrentNumberFormat = NumberFormat.getInstance(Locale.getDefault());
+    	}
+    	mCurrentNumberFormat.setMaximumFractionDigits(point);
+    	return mCurrentNumberFormat.format(value);
+    }
+
+    /**
+     * HTML
+     * ***********************************************************************************************
      */
 
     /**
      * Strips a text from <style>...</style>, <script>...</script> and <_any_tag_> HTML tags.
-     * 
      * @param The HTML text to be cleaned.
      * @return The text without the aforementioned tags.
      */
@@ -325,16 +306,16 @@
 
 
     private String minimizeHTML(String s) {
-        // TODO
-        return s;
-    }
-
-
-    /**
-     * Takes a string and replaces all the HTML symbols in it with their unescaped representation. This should only
-     * affect substrings of the form &something; and not tags. Internet rumour says that Html.fromHtml() doesn't cover
-     * all cases, but it doesn't get less vague than that.
-     * 
+    	// TODO
+    	return s;
+    }
+
+
+    /**
+     * Takes a string and replaces all the HTML symbols in it with their unescaped representation.
+     * This should only affect substrings of the form &something; and not tags.
+     * Internet rumour says that Html.fromHtml() doesn't cover all cases, but it doesn't get less
+     * vague than that.
      * @param html The HTML escaped text
      * @return The text with its HTML entities unescaped.
      */
@@ -348,9 +329,9 @@
         return sb.toString();
     }
 
-
-    /**
-     * IDs ***********************************************************************************************
+    /**
+     * IDs
+     * ***********************************************************************************************
      */
 
     public static String hexifyID(long id) {
@@ -359,17 +340,17 @@
 
 
     public static long dehexifyID(String id) {
-        return Long.valueOf(id, 16);
+    	return Long.valueOf(id, 16);
     }
 
 
     /** Given a list of integers, return a string '(int1,int2,...)'. */
     public static String ids2str(int[] ids) {
-        StringBuilder sb = new StringBuilder();
-        sb.append("(");
+    	StringBuilder sb = new StringBuilder();
+    	sb.append("(");
         if (ids != null) {
-            String s = Arrays.toString(ids);
-            sb.append(s.substring(1, s.length() - 1));
+        	String s = Arrays.toString(ids);
+        	sb.append(s.substring(1, s.length() - 1));
         }
         sb.append(")");
         return sb.toString();
@@ -388,7 +369,6 @@
         return sb.toString();
     }
 
-
     /** Given a list of integers, return a string '(int1,int2,...)'. */
     public static String ids2str(Long[] ids) {
         StringBuilder sb = new StringBuilder();
@@ -400,7 +380,6 @@
         sb.append(")");
         return sb.toString();
     }
-
 
     /** Given a list of integers, return a string '(int1,int2,...)'. */
     public static <T> String ids2str(List<T> ids) {
@@ -444,15 +423,6 @@
 
 
     /** LIBANKI: not in libanki */
-<<<<<<< HEAD
-    public static long[] arrayList2array(ArrayList<Long> list) {
-        long[] ar = new long[list.size()];
-        int i = 0;
-        for (long l : list) {
-            ar[i++] = l;
-        }
-        return ar;
-=======
     public static long[] arrayList2array(List<Long> list) {
     	long[] ar = new long[list.size()];
     	int i = 0;
@@ -460,91 +430,88 @@
     		ar[i++] = l;
     	}
     	return ar;
->>>>>>> 2f3ea886
-    }
-
+    }
 
     /** Return a non-conflicting timestamp for table. */
     public static long timestampID(AnkiDb db, String table) {
-        // be careful not to create multiple objects without flushing them, or they
+    	// be careful not to create multiple objects without flushing them, or they
         // may share an ID.
-        long t = intNow(1000);
-        while (db.queryScalar("SELECT id FROM " + table + " WHERE id = " + t, false) != 0) {
-            t += 1;
-        }
-        return t;
+    	long t = intNow(1000);
+    	while (db.queryScalar("SELECT id FROM " + table + " WHERE id = " + t, false) != 0) {
+    		t += 1;
+    	}
+    	return t;
     }
 
 
     /** Return the first safe ID to use. */
     public static long maxID(AnkiDb db) {
-        long now = intNow(1000);
-        now = Math.max(now, db.queryLongScalar("SELECT MAX(id) FROM cards"));
-        now = Math.max(now, db.queryLongScalar("SELECT MAX(id) FROM notes"));
-        return now + 1;
+    	long now = intNow(1000);
+    	now = Math.max(now, db.queryLongScalar("SELECT MAX(id) FROM cards"));
+    	now = Math.max(now, db.queryLongScalar("SELECT MAX(id) FROM notes"));
+    	return now + 1;
     }
 
 
     // used in ankiweb
     public static String base62(int num, String extra) {
-        String table = ALL_CHARACTERS + extra;
-        int len = table.length();
-        String buf = "";
-        int mod = 0;
-        while (num != 0) {
-            mod = num % len;
-            buf = buf + table.substring(mod, mod + 1);
-            num = num / len;
-        }
+    	String table = ALL_CHARACTERS + extra;
+    	int len = table.length();
+    	String buf = "";
+    	int mod = 0;
+    	while (num != 0) {
+    		mod = num % len;
+    		buf = buf + table.substring(mod, mod + 1);
+    		num = num / len;
+    	}
         return buf;
     }
-
 
     // all printable characters minus quotes, backslash and separators
     public static String base91(int num) {
-        return base62(num, "!#$%&()*+,-./:;<=>?@[]^_`{|}~");
+    	return base62(num, "!#$%&()*+,-./:;<=>?@[]^_`{|}~");
     }
 
 
     /** return a base91-encoded 64bit random number */
     public static String guid64() {
-        return base91((new Random()).nextInt((int) (Math.pow(2, 61) - 1)));
-    }
-
-
-    // public static JSONArray listToJSONArray(List<Object> list) {
-    // JSONArray jsonArray = new JSONArray();
-    //
-    // for (Object o : list) {
-    // jsonArray.put(o);
-    // }
-    //
-    // return jsonArray;
-    // }
-    //
-    //
-    // public static List<String> jsonArrayToListString(JSONArray jsonArray) throws JSONException {
-    // ArrayList<String> list = new ArrayList<String>();
-    //
-    // int len = jsonArray.length();
-    // for (int i = 0; i < len; i++) {
-    // list.add(jsonArray.getString(i));
-    // }
-    //
-    // return list;
-    // }
+    	return base91((new Random()).nextInt((int) (Math.pow(2, 61) - 1)));
+    }
+
+
+//    public static JSONArray listToJSONArray(List<Object> list) {
+//        JSONArray jsonArray = new JSONArray();
+//
+//        for (Object o : list) {
+//            jsonArray.put(o);
+//        }
+//
+//        return jsonArray;
+//    }
+//
+//
+//    public static List<String> jsonArrayToListString(JSONArray jsonArray) throws JSONException {
+//        ArrayList<String> list = new ArrayList<String>();
+//
+//        int len = jsonArray.length();
+//        for (int i = 0; i < len; i++) {
+//            list.add(jsonArray.getString(i));
+//        }
+//
+//        return list;
+//    }
 
     public static long[] jsonArrayToLongArray(JSONArray jsonArray) throws JSONException {
-        long[] ar = new long[jsonArray.length()];
+    	long[] ar = new long[jsonArray.length()];
         for (int i = 0; i < jsonArray.length(); i++) {
-            ar[i] = jsonArray.getLong(i);
+        	ar[i] = jsonArray.getLong(i);
         }
         return ar;
     }
-
-
-    /**
-     * Fields ***********************************************************************************************
+        
+    /**
+     * Fields
+     * ***********************************************************************************************
      */
 
     public static String joinFields(String[] list) {
@@ -553,33 +520,34 @@
             result.append(list[i]).append("\u001f");
         }
         if (list.length > 0) {
-            result.append(list[list.length - 1]);
+            result.append(list[list.length - 1]);        	
         }
         return result.toString();
     }
 
 
     public static String[] splitFields(String fields) {
-        // do not drop empty fields
-        fields = fields.replaceAll("\\x1f\\x1f", "\u001f\u001e\u001f");
-        fields = fields.replaceAll("\\x1f$", "\u001f\u001e");
-        String[] split = fields.split("\\x1f");
-        for (int i = 0; i < split.length; i++) {
-            if (split[i].matches("\\x1e")) {
-                split[i] = "";
-            }
-        }
-        return split;
-    }
-
-
-    /**
-     * Checksums ***********************************************************************************************
-     */
-
-    /**
-     * MD5 checksum. Equivalent to python sha1.hexdigest()
-     * 
+    	// do not drop empty fields
+    	fields = fields.replaceAll("\\x1f\\x1f", "\u001f\u001e\u001f");
+    	fields = fields.replaceAll("\\x1f$", "\u001f\u001e");
+    	String[] split = fields.split("\\x1f");
+    	for (int i = 0; i < split.length; i++) {
+    		if (split[i].matches("\\x1e")) {
+    			split[i] = "";
+    		}
+    	}
+    	return split;
+    }
+
+    /**
+     * Checksums
+     * ***********************************************************************************************
+     */
+
+    /**
+     * MD5 checksum.
+     * Equivalent to python sha1.hexdigest()
+     *
      * @param data the string to generate hash from
      * @return A string of length 32 containing the hexadecimal representation of the MD5 checksum of data.
      */
@@ -614,16 +582,13 @@
      * @return 32 bit unsigned number from first 8 digits of sha1 hash
      */
     public static long fieldChecksum(String data) {
-        return Long.valueOf(checksum(data).substring(0, 8), 16);
-    }
-
-
+    	return Long.valueOf(checksum(data).substring(0, 8), 16);
+    }
+    
     /**
      * Generate the SHA1 checksum of a file.
-     * 
      * @param file The file to be checked
-     * @return A string of length 32 containing the hexadecimal representation of the SHA1 checksum of the file's
-     *         contents.
+     * @return A string of length 32 containing the hexadecimal representation of the SHA1 checksum of the file's contents. 
      */
     public static String fileChecksum(String file) {
         byte[] buffer = new byte[1024];
@@ -660,55 +625,56 @@
     /** Replace HTML line break tags with new lines. */
     public static String replaceLineBreak(String text) {
         return text.replaceAll("<br(\\s*\\/*)>", "\n");
-    }
-
-
-    // /**
-    // * MD5 sum of file.
-    // * Equivalent to checksum(open(os.path.join(mdir, file), "rb").read()))
-    // *
-    // * @param path The full path to the file
-    // * @return A string of length 32 containing the hexadecimal representation of the MD5 checksum of the contents
-    // * of the file
-    // */
-    // public static String fileChecksum(String path) {
-    // byte[] bytes = null;
-    // try {
-    // File file = new File(path);
-    // if (file != null && file.isFile()) {
-    // bytes = new byte[(int)file.length()];
-    // FileInputStream fin = new FileInputStream(file);
-    // fin.read(bytes);
-    // }
-    // } catch (FileNotFoundException e) {
-    // Log.e(AnkiDroidApp.TAG, "Can't find file " + path + " to calculate its checksum");
-    // } catch (IOException e) {
-    // Log.e(AnkiDroidApp.TAG, "Can't read file " + path + " to calculate its checksum");
-    // }
-    // if (bytes == null) {
-    // Log.w(AnkiDroidApp.TAG, "File " + path + " appears to be empty");
-    // return "";
-    // }
-    // MessageDigest md = null;
-    // byte[] digest = null;
-    // try {
-    // md = MessageDigest.getInstance("MD5");
-    // digest = md.digest(bytes);
-    // } catch (NoSuchAlgorithmException e) {
-    // Log.e(AnkiDroidApp.TAG, "Utils.checksum: No such algorithm. " + e.getMessage());
-    // throw new RuntimeException(e);
-    // }
-    // BigInteger biginteger = new BigInteger(1, digest);
-    // String result = biginteger.toString(16);
-    // // pad with zeros to length of 32
-    // if (result.length() < 32) {
-    // result = "00000000000000000000000000000000".substring(0, 32 - result.length()) + result;
-    // }
-    // return result;
-    // }
-
-    /**
-     * Tempo files ***********************************************************************************************
+	}
+
+
+//    /**
+//     * MD5 sum of file.
+//     * Equivalent to checksum(open(os.path.join(mdir, file), "rb").read()))
+//     *
+//     * @param path The full path to the file
+//     * @return A string of length 32 containing the hexadecimal representation of the MD5 checksum of the contents
+//     * of the file
+//     */
+//    public static String fileChecksum(String path) {
+//        byte[] bytes = null;
+//        try {
+//            File file = new File(path);
+//            if (file != null && file.isFile()) {
+//                bytes = new byte[(int)file.length()];
+//                FileInputStream fin = new FileInputStream(file);
+//                fin.read(bytes);
+//            }
+//        } catch (FileNotFoundException e) {
+//            Log.e(AnkiDroidApp.TAG, "Can't find file " + path + " to calculate its checksum");
+//        } catch (IOException e) {
+//            Log.e(AnkiDroidApp.TAG, "Can't read file " + path + " to calculate its checksum");
+//        }
+//        if (bytes == null) {
+//            Log.w(AnkiDroidApp.TAG, "File " + path + " appears to be empty");
+//            return "";
+//        }
+//        MessageDigest md = null;
+//        byte[] digest = null;
+//        try {
+//            md = MessageDigest.getInstance("MD5");
+//            digest = md.digest(bytes);
+//        } catch (NoSuchAlgorithmException e) {
+//            Log.e(AnkiDroidApp.TAG, "Utils.checksum: No such algorithm. " + e.getMessage());
+//            throw new RuntimeException(e);
+//        }
+//        BigInteger biginteger = new BigInteger(1, digest);
+//        String result = biginteger.toString(16);
+//        // pad with zeros to length of 32
+//        if (result.length() < 32) {
+//            result = "00000000000000000000000000000000".substring(0, 32 - result.length()) + result;
+//        }
+//        return result;
+//    }
+
+    /**
+     *  Tempo files
+     * ***********************************************************************************************
      */
 
     // tmpdir
@@ -716,7 +682,6 @@
     // namedtmp
     /**
      * Converts an InputStream to a String.
-     * 
      * @param is InputStream to convert
      * @return String version of the InputStream
      */
@@ -741,7 +706,6 @@
 
     /**
      * Compress data.
-     * 
      * @param bytesToCompress is the byte array to compress.
      * @return a compressed byte array.
      * @throws java.io.IOException
@@ -772,9 +736,9 @@
 
 
     /**
-     * Utility method to write to a file. Throws the exception, so we can report it in syncing log
-     * 
-     * @throws IOException
+     * Utility method to write to a file.
+     * Throws the exception, so we can report it in syncing log
+     * @throws IOException 
      */
     public static void writeToFile(InputStream source, String destination) throws IOException {
         Log.i(AnkiDroidApp.TAG, "Creating new file... = " + destination);
@@ -803,8 +767,7 @@
         if (endTimeMillis != startTimeMillis) {
             speedKbSec = sizeKb * 1000 / (endTimeMillis - startTimeMillis);
         }
-        Log.d(AnkiDroidApp.TAG, "Utils.writeToFile: " + "Size: " + sizeKb + "Kb, " + "Duration: " + durationSeconds
-                + "s, " + "Speed: " + speedKbSec + "Kb/s");
+        Log.d(AnkiDroidApp.TAG, "Utils.writeToFile: " + "Size: " + sizeKb + "Kb, " + "Duration: " + durationSeconds + "s, " + "Speed: " + speedKbSec + "Kb/s");
         output.close();
     }
 
@@ -818,7 +781,8 @@
     public static void printJSONObject(JSONObject jsonObject, boolean writeToFile) {
         BufferedWriter buff;
         try {
-            buff = writeToFile ? new BufferedWriter(new FileWriter("/sdcard/payloadAndroid.txt"), 8192) : null;
+            buff = writeToFile ?  
+                    new BufferedWriter(new FileWriter("/sdcard/payloadAndroid.txt"), 8192) : null;
             try {
                 printJSONObject(jsonObject, "-", buff);
             } finally {
@@ -833,8 +797,7 @@
 
     private static void printJSONObject(JSONObject jsonObject, String indentation, BufferedWriter buff) {
         try {
-            @SuppressWarnings("unchecked")
-            Iterator<String> keys = (Iterator<String>) jsonObject.keys();
+            @SuppressWarnings("unchecked") Iterator<String> keys = (Iterator<String>) jsonObject.keys();
             TreeSet<String> orderedKeysSet = new TreeSet<String>();
             while (keys.hasNext()) {
                 orderedKeysSet.add(keys.next());
@@ -851,14 +814,14 @@
                             buff.write(indentation + " " + key + " : ");
                             buff.newLine();
                         }
-                        Log.i(AnkiDroidApp.TAG, "   " + indentation + key + " : ");
+                        Log.i(AnkiDroidApp.TAG, "	" + indentation + key + " : ");
                         printJSONObject((JSONObject) value, indentation + "-", buff);
                     } else {
                         if (buff != null) {
                             buff.write(indentation + " " + key + " = " + jsonObject.get(key).toString());
                             buff.newLine();
                         }
-                        Log.i(AnkiDroidApp.TAG, "   " + indentation + key + " = " + jsonObject.get(key).toString());
+                        Log.i(AnkiDroidApp.TAG, "	" + indentation + key + " = " + jsonObject.get(key).toString());
                     }
                 } catch (JSONException e) {
                     Log.e(AnkiDroidApp.TAG, "JSONException = " + e.getMessage());
@@ -871,14 +834,18 @@
 
 
     /*
-     * public static void saveJSONObject(JSONObject jsonObject) throws IOException { Log.i(AnkiDroidApp.TAG,
-     * "saveJSONObject"); BufferedWriter buff = new BufferedWriter(new FileWriter("/sdcard/jsonObjectAndroid.txt",
-     * true)); buff.write(jsonObject.toString()); buff.close(); }
-     */
+    public static void saveJSONObject(JSONObject jsonObject) throws IOException {
+        Log.i(AnkiDroidApp.TAG, "saveJSONObject");
+        BufferedWriter buff = new BufferedWriter(new FileWriter("/sdcard/jsonObjectAndroid.txt", true));
+        buff.write(jsonObject.toString());
+        buff.close();
+    }
+    */
+
 
     /**
      * Returns 1 if true, 0 if false
-     * 
+     *
      * @param b The boolean to convert to integer
      * @return 1 if b is true, 0 otherwise
      */
@@ -888,10 +855,11 @@
 
 
     /**
-     * Returns the effective date of the present moment. If the time is prior the cut-off time (9:00am by default as of
-     * 11/02/10) return yesterday, otherwise today Note that the Date class is java.sql.Date whose constructor sets
-     * hours, minutes etc to zero
-     * 
+     *  Returns the effective date of the present moment.
+     *  If the time is prior the cut-off time (9:00am by default as of 11/02/10) return yesterday,
+     *  otherwise today
+     *  Note that the Date class is java.sql.Date whose constructor sets hours, minutes etc to zero
+     *
      * @param utcOffset The UTC offset in seconds we are going to use to determine today or yesterday.
      * @return The date (with time set to 00:00:00) that corresponds to today in Anki terms
      */
@@ -908,31 +876,30 @@
 
 
     public static void printDate(String name, double date) {
-        SimpleDateFormat df = new SimpleDateFormat("yyyy-MM-dd HH-mm-ss");
-        df.setTimeZone(TimeZone.getTimeZone("GMT"));
-        Calendar cal = new GregorianCalendar(TimeZone.getTimeZone("GMT"));
-        cal.setTimeInMillis((long) date * 1000);
-        Log.d(AnkiDroidApp.TAG, "Value of " + name + ": " + cal.getTime().toGMTString());
-    }
+    	SimpleDateFormat df = new SimpleDateFormat("yyyy-MM-dd HH-mm-ss");
+    	df.setTimeZone(TimeZone.getTimeZone("GMT"));
+    	Calendar cal = new GregorianCalendar(TimeZone.getTimeZone("GMT"));
+    	cal.setTimeInMillis((long)date * 1000);
+    	Log.d(AnkiDroidApp.TAG, "Value of " + name + ": " + cal.getTime().toGMTString());
+	}
 
 
     public static String doubleToTime(double value) {
-        int time = (int) Math.round(value);
-        int seconds = time % 60;
-        int minutes = (time - seconds) / 60;
-        String formattedTime;
-        if (seconds < 10) {
-            formattedTime = Integer.toString(minutes) + ":0" + Integer.toString(seconds);
-        } else {
-            formattedTime = Integer.toString(minutes) + ":" + Integer.toString(seconds);
-        }
-        return formattedTime;
+    	int time = (int) Math.round(value);
+    	int seconds = time % 60;
+    	int minutes = (time - seconds) / 60;
+    	String formattedTime;
+    	if (seconds < 10) {
+    		formattedTime = Integer.toString(minutes) + ":0" + Integer.toString(seconds);
+    	} else {
+    		formattedTime = Integer.toString(minutes) + ":" + Integer.toString(seconds);
+    	}
+    	return formattedTime;
     }
 
 
     /**
      * Returns the proleptic Gregorian ordinal of the date, where January 1 of year 1 has ordinal 1.
-     * 
      * @param date Date to convert to ordinal, since 01/01/01
      * @return The ordinal representing the date
      */
@@ -944,7 +911,6 @@
 
     /**
      * Return the date corresponding to the proleptic Gregorian ordinal, where January 1 of year 1 has ordinal 1.
-     * 
      * @param ordinal representing the days since 01/01/01
      * @return Date converted from the ordinal
      */
@@ -957,7 +923,6 @@
      * Indicates whether the specified action can be used as an intent. This method queries the package manager for
      * installed packages that can respond to an intent with the specified action. If no suitable package is found, this
      * method returns false.
-     * 
      * @param context The application's environment.
      * @param action The Intent action to check for availability.
      * @return True if an Intent with the specified action can be sent and responded to, false otherwise.
@@ -975,7 +940,6 @@
         return list.size() > 0;
     }
 
-
     /**
      * @param mediaDir media directory path on SD card
      * @return path converted to file URL, properly UTF-8 URL encoded
@@ -987,7 +951,7 @@
         if (mediaDir.length() != 0 && !mediaDir.equalsIgnoreCase("null")) {
             Uri mediaDirUri = Uri.fromFile(new File(mediaDir));
 
-            return mediaDirUri.toString() + "/";
+            return mediaDirUri.toString() +"/";
         }
         return "";
     }
@@ -1008,8 +972,6 @@
         }
         return results;
     }
-
-
     public static long[] toPrimitive(Collection<Long> array) {
         long[] results = new long[array.size()];
         if (array != null) {
@@ -1020,24 +982,24 @@
         }
         return results;
     }
-
+  
 
     public static void updateProgressBars(View view, int x, int y) {
         if (view == null) {
             return;
         }
         if (view.getParent() instanceof LinearLayout) {
-            LinearLayout.LayoutParams lparam = new LinearLayout.LayoutParams(0, 0);
+            LinearLayout.LayoutParams lparam = new LinearLayout.LayoutParams(0, 0);            
             lparam.height = y;
             lparam.width = x;
             view.setLayoutParams(lparam);
         } else if (view.getParent() instanceof FrameLayout) {
-            FrameLayout.LayoutParams lparam = new FrameLayout.LayoutParams(0, 0);
+        	FrameLayout.LayoutParams lparam = new FrameLayout.LayoutParams(0, 0);            
             lparam.height = y;
             lparam.width = x;
             view.setLayoutParams(lparam);
         }
-    }
+    }  
 
 
     /**
@@ -1049,22 +1011,19 @@
         return 4 * 60 * 60 - (cal.get(Calendar.ZONE_OFFSET) + cal.get(Calendar.DST_OFFSET)) / 1000;
     }
 
-
     /** Returns the filename without the extension. */
     public static String removeExtension(String filename) {
-        int dotPosition = filename.lastIndexOf('.');
-        if (dotPosition == -1) {
-            return filename;
-        }
-        return filename.substring(0, dotPosition);
+      int dotPosition = filename.lastIndexOf('.');
+      if (dotPosition == -1) {
+        return filename;
+      }
+      return filename.substring(0, dotPosition);
     }
 
 
     /** Removes any character that are not valid as deck names. */
     public static String removeInvalidDeckNameCharacters(String name) {
-        if (name == null) {
-            return null;
-        }
+        if (name == null) { return null; }
         // The only characters that we cannot absolutely allow to appear in the filename are the ones reserved in some
         // file system. Currently these are \, /, and :, in order to cover Linux, OSX, and Windows.
         return name.replaceAll("[:/\\\\]", "");
@@ -1080,30 +1039,30 @@
         int fontsCount = 0;
         File[] fontsList = null;
         if (fontsDir.exists() && fontsDir.isDirectory()) {
-            fontsCount = fontsDir.listFiles().length;
-            fontsList = fontsDir.listFiles();
+        	fontsCount = fontsDir.listFiles().length;
+        	fontsList = fontsDir.listFiles();
         }
         String[] ankiDroidFonts = null;
         String assetPath = "/android_asset/fonts/";
         int adFontsCount = 0;
-        try {
-            ankiDroidFonts = context.getAssets().list("fonts");
-            adFontsCount = ankiDroidFonts.length;
-        } catch (IOException e) {
-            Log.e(AnkiDroidApp.TAG, "Error on retrieving ankidroid fonts: " + e);
-        }
-        String[] fonts = new String[fontsCount + adFontsCount];
+		try {
+			ankiDroidFonts = context.getAssets().list("fonts");
+			adFontsCount = ankiDroidFonts.length;
+		} catch (IOException e) {
+			Log.e(AnkiDroidApp.TAG, "Error on retrieving ankidroid fonts: " + e);
+		}
+		String[] fonts = new String[fontsCount + adFontsCount];
         for (int i = 0; i < fontsCount; i++) {
-            fonts[i] = fontsList[i].getAbsolutePath();
+        	fonts[i] = fontsList[i].getAbsolutePath();
         }
         for (int i = fontsCount; i < fonts.length; i++) {
-            fonts[i] = assetPath + ankiDroidFonts[i - fontsCount];
+        	fonts[i] = assetPath + ankiDroidFonts[i - fontsCount];        	
         }
 
         if (fonts.length > 0) {
-            return fonts;
+        	return fonts;
         } else {
-            return new String[0];
+        	return new String[0];
         }
     }
 
@@ -1120,16 +1079,14 @@
         return sb.toString();
     }
 
-
     /**
      * Simply copy a file to another location
-     * 
      * @param sourceFile The source file
      * @param destFile The destination file, doesn't need to exist yet.
      * @throws IOException
      */
     public static void copyFile(File sourceFile, File destFile) throws IOException {
-        if (!destFile.exists()) {
+        if(!destFile.exists()) {
             destFile.createNewFile();
         }
 
