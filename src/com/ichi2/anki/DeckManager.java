--- conflicted
+++ resolved
@@ -1,497 +1,3 @@
-<<<<<<< HEAD
-package com.ichi2.anki;
-
-import java.io.File;
-import java.util.ArrayList;
-import java.util.HashMap;
-import java.util.TreeSet;
-import java.util.concurrent.locks.ReentrantLock;
-
-import com.ichi2.anki.DeckPicker.AnkiFilter;
-import com.ichi2.themes.StyledDialog;
-import com.ichi2.widget.AnkiDroidWidgetBig;
-import com.ichi2.widget.WidgetStatus;
-import com.tomgibara.android.veecheck.util.PrefSettings;
-
-import android.content.Context;
-import android.content.DialogInterface.OnCancelListener;
-import android.content.DialogInterface.OnClickListener;
-import android.content.DialogInterface.OnDismissListener;
-import android.database.Cursor;
-import android.os.AsyncTask;
-import android.util.Log;
-import android.view.View;
-import android.widget.Button;
-
-public class DeckManager {
-
-	public static final int REQUESTING_ACTIVITY_STUDYOPTIONS = 0;
-	public static final int REQUESTING_ACTIVITY_DECKPICKER = 1;
-	public static final int REQUESTING_ACTIVITY_WIDGETSTATUS = 2;
-	public static final int REQUESTING_ACTIVITY_BIGWIDGET = 3;
-	public static final int REQUESTING_ACTIVITY_STATISTICS = 4;
-	public static final int REQUESTING_ACTIVITY_SYNCCLIENT = 5;
-	public static final int REQUESTING_ACTIVITY_CARDEDITOR = 6;
-	public static final int REQUESTING_ACTIVITY_DOWNLOADMANAGER = 7;
-
-	private static HashMap<String, DeckInformation> sLoadedDecks = new HashMap<String, DeckInformation>();
-	private static HashMap<String, ReentrantLock> sDeckLocks = new HashMap<String, ReentrantLock>();
-
-	private static HashMap<String, String> sDeckPaths;
-	private static String[] sDeckNames;
-
-	private static String sMainDeckPath;
-
-
-    /**
-     * Gets deck from its path. Opens it if needed.
-     *
-     * @param deckPath
-     * @param requestingActivity Code of the requesting Activity to be saved with the deck
-     * @return the loaded deck
-     */
-	public static Deck getDeck(String deckpath, int requestingActivity) {
-		return getDeck(deckpath, false, requestingActivity);
-	}
-    /**
-     * Gets deck from its path. Opens it if needed.
-     *
-     * @param deckPath
-     * @param setAsMainDeck set deck as main deck to be used by other activities
-     * @param requestingActivity Code of the requesting Activity to be saved with the deck
-     * @return the loaded deck
-     */
-	public static Deck getDeck(String deckpath, boolean setAsMainDeck, int requestingActivity) {
-		return getDeck(deckpath, setAsMainDeck, true, requestingActivity, true);
-	}
-    /**
-     * Gets deck from its path. Opens it if needed.
-     *
-     * @param deckPath
-     * @param requestingActivity Code of the requesting Activity to be saved with the deck
-     * @param rebuild full deck load (rebuilds and resets a lot)
-     * @return the loaded deck
-     */
-	public static Deck getDeck(String deckpath, int requestingActivity, boolean rebuild) {
-		return getDeck(deckpath, false, true, requestingActivity, rebuild);
-	}
-	public synchronized static Deck getDeck(String deckpath, boolean setAsMainDeck, boolean doSafetyBackupIfNeeded, int requestingActivity, boolean rebuild) {
-		Deck deck = null;
-		lockDeck(deckpath);
-		try {
-			if (sLoadedDecks.containsKey(deckpath)) {
-				// do not open deck if already loaded
-			        DeckInformation deckInformation = sLoadedDecks.get(deckpath);
-		        	try {
-		        		AsyncTask<CloseDeckInformation, Void, DeckInformation> closingTask = deckInformation.mClosingAsyncTask;
-		                if (closingTask != null && closingTask.getStatus() == AsyncTask.Status.RUNNING && !closingTask.isCancelled()) {
-		                	if (deckInformation.mWaitForDeckTaskToFinish) {
-			                	Log.i(AnkiDroidApp.TAG, "DeckManager: deck " + deckpath + " is closing now, cancelling this");
-			                	closingTask.cancel(true);
-			                	deckInformation.mOpenedBy = new ArrayList<Integer>();
-		                	} else {
-			                	Log.i(AnkiDroidApp.TAG, "DeckManager: deck " + deckpath + " is closing now, waiting for this to finish and reopening it");
-			                	while (closingTask.getStatus() == AsyncTask.Status.RUNNING) {
-				                	closingTask.get();			                		
-			                	}
-			                	return getDeck(deckpath, setAsMainDeck, doSafetyBackupIfNeeded, requestingActivity, rebuild);
-		                	}
-		                }
-		            } catch (Exception e) {
-		            	Log.i(AnkiDroidApp.TAG, "DeckManager: An exception occurred while waiting for closing task of deck " + deckpath);
-		            }
-		        ArrayList<Integer> openList = deckInformation.mOpenedBy;
-		        if (!openList.contains(requestingActivity)) {
-			        Log.i(AnkiDroidApp.TAG, "DeckManager: deck " + deckpath + " already loaded, adding requesting activity");
-		        	openList.add(requestingActivity);
-		        } else {
-			        Log.i(AnkiDroidApp.TAG, "DeckManager: deck " + deckpath + " already loaded by this activity!");
-		        }
-		        Log.i(AnkiDroidApp.TAG, "DeckManager: deck " + deckpath + " is now opened by " + openList.toString());
-	        	deck = deckInformation.mDeck;                	
-
-        		// check for correct journal mode prior to syncing
-                if (requestingActivity == REQUESTING_ACTIVITY_SYNCCLIENT) {
-                	// close other learning activities
-    				sendWidgetBigClosedNotification();
-    				deckInformation.mOpenedBy.remove(new Integer(REQUESTING_ACTIVITY_BIGWIDGET));
-    				if (!deckInformation.mDeleteJournalModeForced) {
-            			Cursor cur = null;
-                        try {
-                        	cur = deck.getDB().getDatabase().rawQuery("PRAGMA journal_mode", null);
-                			if (cur.moveToFirst()) {
-                				if (!cur.getString(0).equalsIgnoreCase("delete")) {
-                					Log.i(AnkiDroidApp.TAG, "DeckManager: Journal mode not set to delete, reloading deck");
-                					deck.closeDeck();
-                					deck = Deck.openDeck(deckpath, rebuild, true);
-                				}
-            					deckInformation.mDeleteJournalModeForced = true;
-                			}
-            			} finally {
-            				if (cur != null && !cur.isClosed()) {
-            					cur.close();
-                            }
-                        }    					
-    				} else if (deckInformation.mOpenedBy.contains(REQUESTING_ACTIVITY_SYNCCLIENT)) {
-                    	// do not allow deck opening by other activities during syncing
-                    	deck = null;
-    				}
-    			} else if (rebuild) {
-            		if (!deckInformation.mInitiallyRebuilt) {
-        					Log.i(AnkiDroidApp.TAG, "DeckManager: reopen deck in order to rebuild");
-        					if (deck != null) {
-            					deck.closeDeck(false);        						
-        					}
-        					deckInformation.mDeck = Deck.openDeck(deckpath, true, requestingActivity == REQUESTING_ACTIVITY_SYNCCLIENT);
-        					deckInformation.mInitiallyRebuilt = true;
-        					WidgetStatus.update(AnkiDroidApp.getInstance().getBaseContext(), WidgetStatus.getDeckStatus(deck));
-            		}
-                }
-			} else {
-		        try {
-		            Log.i(AnkiDroidApp.TAG, "DeckManager: try to load deck " + deckpath + " (" + requestingActivity + ")");
-		            if (doSafetyBackupIfNeeded) {
-		            	BackupManager.safetyBackupNeeded(deckpath, BackupManager.SAFETY_BACKUP_THRESHOLD);
-		            }
-		            deck = Deck.openDeck(deckpath, rebuild, requestingActivity == REQUESTING_ACTIVITY_SYNCCLIENT);
-		            Log.i(AnkiDroidApp.TAG, "DeckManager: Deck loaded!");
-		            sLoadedDecks.put(deckpath, new DeckInformation(deckpath, deck, requestingActivity, rebuild));
-				} catch (RuntimeException e) {
-		            Log.e(AnkiDroidApp.TAG, "DeckManager: deck " + deckpath + " could not be opened = " + e.getMessage());
-					BackupManager.restoreDeckIfMissing(deckpath);
-					deck = null;
-		        }
-			}
-		} finally {
-			if (setAsMainDeck && deck != null) {
-				sMainDeckPath = deckpath;
-			}
-			unlockDeck(deckpath);
-		}
-		return deck;
-	}
-
-
-	public static void lockDeck(String path) {
-		if (!sDeckLocks.containsKey(path)) {
-			sDeckLocks.put(path, new ReentrantLock(true));
-		}
-		sDeckLocks.get(path).lock();
-	}
-
-
-	public static void unlockDeck(String path) {
-		if (sDeckLocks.containsKey(path)) {
-			sDeckLocks.get(path).unlock();
-		}
-	}
-
-
-    /** get main deck path */
-	public static String getMainDeckPath() {
-		return sMainDeckPath;
-	}
-
-
-	/** get main deck, does not reloads the deck if it's not loaded anymore */
-	public static Deck getMainDeck() {
-		if (sMainDeckPath == null || !sLoadedDecks.containsKey(sMainDeckPath)) {
-			return null;
-		} else {
-			return sLoadedDecks.get(sMainDeckPath).mDeck;
-		}
-	}
-
-
-    /** get main deck, reloads the deck if it's not loaded anymore */
-	public static Deck getMainDeck(int requestingActivity) {
-		if (sMainDeckPath == null) {
-			return null;
-		} else {
-			return getDeck(sMainDeckPath, requestingActivity);
-		}
-	}
-
-
-	public static void waitForDeckClosingThread(String deckpath) {
-		DeckInformation deckInformation = sLoadedDecks.get(deckpath);
-    	try {
-            if ((deckInformation.mClosingAsyncTask != null) && deckInformation.mClosingAsyncTask.getStatus() == AsyncTask.Status.RUNNING && !deckInformation.mClosingAsyncTask.isCancelled()) {
-            	if (deckInformation.mWaitForDeckTaskToFinish) {
-                	Log.i(AnkiDroidApp.TAG, "DeckManager: deck " + deckpath + " is closing now, cancelling this");
-                	deckInformation.mClosingAsyncTask.cancel(true);
-                	deckInformation.mOpenedBy = new ArrayList<Integer>();
-            	} else {
-                	// wait for closing deck async task before resuming
-                	Log.e(AnkiDroidApp.TAG, "DeckManager: deck " + deckpath + " is closing now, waiting for this to finish and reopening it");
-                	deckInformation.mClosingAsyncTask.get();
-            	}
-            }
-        } catch (Exception e) {
-        	Log.i(AnkiDroidApp.TAG, "DeckManager: An exception occurred while waiting for closing task of deck " + deckpath);
-        }
-	}
-
-
-    /** closes main deck, regardless of openings by other activities */
-	public static void closeMainDeck() {
-		closeMainDeck(true);
-	}
-
-
-    /** checks if main deck is opened in big widget and closes it if yes */
-	public static boolean mainIsOpenedInBigWidget() {
-		if (sLoadedDecks.containsKey(sMainDeckPath) && sLoadedDecks.get(sMainDeckPath).mOpenedBy.contains(REQUESTING_ACTIVITY_BIGWIDGET)) {
-			DeckManager.closeDeck(sMainDeckPath, DeckManager.REQUESTING_ACTIVITY_BIGWIDGET);
-			return true;
-		} else {
-			return false;
-		}
-	}
-
-
-    /** checks if deck is opened in big widget */
-	public static boolean deckIsOpenedInBigWidget(String deckpath) {
-		if (sLoadedDecks.containsKey(deckpath) && sLoadedDecks.get(deckpath).mOpenedBy.contains(REQUESTING_ACTIVITY_BIGWIDGET)) {
-			return true;
-		} else {
-			return false;
-		}
-	}
-
-
-	/** closes main deck, regardless of openings by other activities */
-	public static void closeMainDeck(boolean waitToFinish) {
-		closeMainDeck(-1, waitToFinish);
-	}
-
-
-    /** closes main deck */
-	public static void closeMainDeck(int requestingActivity) {
-		closeMainDeck(requestingActivity, true);
-	}
-	public static void closeMainDeck(int requestingActivity, boolean waitToFinish) {
-		if (sMainDeckPath != null && sLoadedDecks.containsKey(sMainDeckPath)) {
-			closeDeck(sMainDeckPath, requestingActivity, waitToFinish);
-		}
-		sMainDeckPath = null;
-	}
-
-
-    /** set main deck*/
-	public static void setMainDeck(String deckPath) {
-		sMainDeckPath = deckPath;
-	}
-
-
-    /**
-     * Closes all deck unconditionally regardless of a possible usage by other activities
-     *
-     * @param deckPath
-     */
-	public static void closeAllDecks() {
-		for (String deckpath : sLoadedDecks.keySet()) {
-			closeDeck(deckpath);
-		}
-	}
-
-
-    /**
-     * Closes the deck unconditionally regardless of a possible usage by other activities
-     *
-     * @param deckPath
-     */
-	public static void closeDeck(String deckpath) {
-		closeDeck(deckpath, -1, true);
-	}
-	public static void closeDeck(String deckpath, boolean waitToFinish) {
-		closeDeck(deckpath, -1, waitToFinish);
-	}
-
-
-    /**
-     * Closes the deck if it is not used by any other activity
-     *
-     * @param deckPath
-     * @param requestingActivity Code of the requesting Activity to be saved with the deck
-     */
-	public static void closeDeck(String deckpath, int requestingActivity) {
-		closeDeck(deckpath, requestingActivity, true);
-	}
-	public static void closeDeck(String deckpath, int requestingActivity, boolean waitToFinish) {
-		lockDeck(deckpath);
-		try {
-			if (sLoadedDecks.containsKey(deckpath)) {
-				DeckInformation di = sLoadedDecks.get(deckpath);
-				if ((di.mClosingAsyncTask != null) && di.mClosingAsyncTask.getStatus() == AsyncTask.Status.RUNNING && !di.mClosingAsyncTask.isCancelled()) {
-					Log.i(AnkiDroidApp.TAG, "DeckManager: closeDeck - deck " + deckpath + " is already closing");
-	            	return;
-	            }
-				ArrayList<Integer> openList = sLoadedDecks.get(deckpath).mOpenedBy;
-				if (requestingActivity != -1 && !openList.contains(requestingActivity)) {
-					Log.e(AnkiDroidApp.TAG, "DeckManager: deck " + deckpath + " is not loaded by " + requestingActivity);
-				} else if (requestingActivity != -1 && openList.size() > 1) {
-					openList.remove(new Integer(requestingActivity));
-					Log.i(AnkiDroidApp.TAG, "DeckManager: deck " + deckpath + " used still by more activities (" + openList.toString() + "), removing only " + requestingActivity);
-					if (requestingActivity == REQUESTING_ACTIVITY_BIGWIDGET) {
-						//sendWidgetBigClosedNotification();
-					}
-				} else {
-					Log.i(AnkiDroidApp.TAG, "DeckManager: closing deck " + deckpath + " (" + requestingActivity + ")");
-					sLoadedDecks.get(deckpath).mClosingAsyncTask = new CloseDeckAsyncTask();
-					sLoadedDecks.get(deckpath).mClosingAsyncTask.execute(new CloseDeckInformation(deckpath, requestingActivity));
-
-					// close widget learning screen when deck is closed by other activity
-					if (openList.contains(REQUESTING_ACTIVITY_BIGWIDGET)) {
-						// TODO: close learned in big widget
-					//	sendWidgetBigClosedNotification();
-					}
-					if (sMainDeckPath != null && sMainDeckPath.equals(deckpath)) {
-						sMainDeckPath = null;
-					}
-				}
-			} else {
-				Log.e(AnkiDroidApp.TAG, "DeckManager: deck " + deckpath + " is not a loaded deck");
-			}			
-		} finally {
-    		unlockDeck(deckpath);
-		}
-	}
-
-
-	private static void sendWidgetBigClosedNotification() {
-		AnkiDroidWidgetBig.setDeck(null);
-    	AnkiDroidWidgetBig.updateWidget(AnkiDroidWidgetBig.UpdateService.VIEW_DECKS);
-	}
-
-
-	public static String getDeckPathAfterDeckSelectionDialog(int item) {
-		return getDeckPathAfterDeckSelectionDialog(sDeckNames[item]);
-	}
-	public static String getDeckPathAfterDeckSelectionDialog(String deckName) {
-		return sDeckPaths.get(deckName);
-	}
-
-
-	public static StyledDialog getSelectDeckDialog(Context context, OnClickListener itemClickListener, OnCancelListener cancelListener, OnDismissListener dismissListener) {
-		return getSelectDeckDialog(context, itemClickListener, cancelListener, dismissListener, null, null);
-	}
-	public static StyledDialog getSelectDeckDialog(Context context, OnClickListener itemClickListener, OnCancelListener cancelListener, OnDismissListener dismissListener, String buttonTitle, View.OnClickListener buttonClickListener) {
-		int len = 0;
-		File[] fileList;
-
-		File dir = new File(PrefSettings.getSharedPrefs(AnkiDroidApp.getInstance().getBaseContext())
-				.getString("deckPath", AnkiDroidApp.getStorageDirectory()));
-		fileList = dir.listFiles(new AnkiFilter());
-
-		if (dir.exists() && dir.isDirectory() && fileList != null) {
-			len = fileList.length;
-		}
-
-		TreeSet<String> tree = new TreeSet<String>();
-		sDeckPaths = new HashMap<String, String>();
-
-		if (len > 0 && fileList != null) {
-			Log.i(AnkiDroidApp.TAG, "DeckManager - getSelectDeckDialog, number of anki files = " + len);
-			for (File file : fileList) {
-				String name = file.getName().replaceAll(".anki", "");
-				tree.add(name);
-				sDeckPaths.put(name, file.getAbsolutePath());
-			}
-		}
-
-		StyledDialog.Builder builder = new StyledDialog.Builder(context);
-		builder.setTitle(R.string.fact_adder_select_deck);
-		// Convert to Array
-		sDeckNames = new String[tree.size()];
-		tree.toArray(sDeckNames);
-
-		builder.setItems(sDeckNames, itemClickListener);
-		builder.setOnCancelListener(cancelListener);
-		builder.setOnDismissListener(dismissListener);
-
-		if (buttonTitle != null) {
-			Button button = new Button(context, null, android.R.attr.buttonStyleSmall);
-			button.setText(buttonTitle);
-			button.setOnClickListener(buttonClickListener);
-			builder.setView(button, false, true);
-		}
-
-		return builder.create();
-	}
-
-
-    private static class CloseDeckAsyncTask extends AsyncTask<CloseDeckInformation, Void, DeckInformation> {
-
-    	@Override
-        protected DeckInformation doInBackground(CloseDeckInformation... params) {
-            Log.d(AnkiDroidApp.TAG, "DeckManager.CloseDeckAsyncTask.doInBackground()");
-            String deckpath = params[0].mDeckPath;
-            int requestingActivity = params[0].mCaller;
-            DeckInformation di = sLoadedDecks.get(deckpath);
-            
-            if (di.mOpenedBy.contains(REQUESTING_ACTIVITY_STUDYOPTIONS) && requestingActivity != REQUESTING_ACTIVITY_STUDYOPTIONS) {
-            	// wait for any decktask operation
-            	di.mWaitForDeckTaskToFinish = true;
-            	DeckTask.waitToFinish();
-            	di.mWaitForDeckTaskToFinish = false;
-            	if (this.isCancelled()) {
-            		return null;
-            	}
-            }
-
-            try {
-                di.mDeck.closeDeck(false);
-                Log.e(AnkiDroidApp.TAG, "DeckManager.CloseDeckAsyncTask: deck " + deckpath + " successfully closed");
-            } catch (RuntimeException e) {
-            	Log.e(AnkiDroidApp.TAG, "DeckManager.CloseDeckAsyncTask: could not close deck " + deckpath + ": " + e);
-            }
-            return di;
-        }
-
-        @Override
-        protected void onPostExecute(DeckInformation deckInformation) {
-            Log.d(AnkiDroidApp.TAG, "DeckManager.CloseDeckAsyncTask.onPostExecute()");
-            if (this.isCancelled()) {
-            	return;
-            }
-            sLoadedDecks.remove(deckInformation.mKey);
-    		for (String dp : sLoadedDecks.keySet()) {
-        		Log.i(AnkiDroidApp.TAG, "DeckManager: still loaded: " + dp + ": " + sLoadedDecks.get(dp).mOpenedBy.toString());
-    		}
-        }
-    }
-
-
-	public static class DeckInformation {
-		public String mKey;
-		public Deck mDeck;
-		public boolean mInitiallyRebuilt = true;
-		public boolean mDeleteJournalModeForced = false;
-		public boolean mWaitForDeckTaskToFinish = false;
-		public ArrayList<Integer> mOpenedBy = new ArrayList<Integer>();
-		public AsyncTask<CloseDeckInformation, Void, DeckInformation> mClosingAsyncTask;
-
-		DeckInformation(String key, Deck deck, int openedBy, boolean initiallyRebuilt) {
-			this.mKey = key;
-			this.mDeck = deck;
-			this.mOpenedBy.add(openedBy);
-			this.mInitiallyRebuilt = initiallyRebuilt;
-		}
-	}
-
-
-	public static class CloseDeckInformation {
-		public String mDeckPath;
-		public int mCaller;
-
-		CloseDeckInformation(String deckpath, int caller) {
-			this.mDeckPath = deckpath;
-			this.mCaller = caller;
-		}
-	}
-}
-=======
 //package com.ichi2.anki;import com.ichi2.anki2.R;
 //
 //import java.io.File;
@@ -983,5 +489,4 @@
 //			this.mCaller = caller;
 //		}
 //	}
-//}
->>>>>>> 100ede37
+//}