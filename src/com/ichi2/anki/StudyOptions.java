--- conflicted
+++ resolved
@@ -1673,7 +1673,6 @@
 
 		case DIALOG_MORE:
 	        // Update spinner selections from deck prior to showing the dialog.
-<<<<<<< HEAD
 	        Deck deck = DeckManager.getMainDeck();
 	        mSpinnerNewCardOrder.setSelection(deck.getNewCardOrder());
 	        mSpinnerNewCardSchedule.setSelection(deck.getNewCardSpacing());
@@ -1683,26 +1682,11 @@
 	        mEditNewPerDay.setText(String.valueOf(deck.getNewCardsPerDay()));
 	        mCheckBoxPerDay.setChecked(deck.getPerDay());
 	        mCheckBoxSuspendLeeches.setChecked(deck.getSuspendLeeches());	        	
-=======
-	        Deck deck = AnkiDroidApp.deck();
-		        mSpinnerNewCardOrder.setSelection(deck.getNewCardOrder());
-		        mSpinnerNewCardSchedule.setSelection(deck.getNewCardSpacing());
-		        mSpinnerRevCardOrder.setSelection(deck.getRevCardOrder());
-		        mSpinnerFailCardOption.setVisibility(View.GONE); // TODO: Not implemented yet.
-		        mEditMaxFailCard.setText(String.valueOf(deck.getFailedCardMax()));
-		        mEditNewPerDay.setText(String.valueOf(deck.getNewCardsPerDay()));
-		        mCheckBoxPerDay.setChecked(deck.getPerDay());
-		        mCheckBoxSuspendLeeches.setChecked(deck.getSuspendLeeches());	        	
->>>>>>> e0042b54
 			break;
 			
 		case DIALOG_LIMIT_SESSION:
 	        // Update spinner selections from deck prior to showing the dialog.
-<<<<<<< HEAD
 	        Deck deck2 = DeckManager.getMainDeck();
-=======
-	        Deck deck2 = AnkiDroidApp.deck();
->>>>>>> e0042b54
 	        long timeLimit = deck2.getSessionTimeLimit() / 60;
 	        long repLimit = deck2.getSessionRepLimit();
 	        mSessionLimitCheckBox.setChecked(timeLimit + repLimit > 0);
@@ -1725,11 +1709,7 @@
 
 		case DIALOG_TAGS:
 	        if (allTags == null) {
-<<<<<<< HEAD
 	            allTags = DeckManager.getMainDeck().allTags_();
-=======
-	            allTags = AnkiDroidApp.deck().allTags_();
->>>>>>> e0042b54
 	            Log.i(AnkiDroidApp.TAG, "all tags: " + Arrays.toString(allTags));
 		        if (allTags == null) {
 		        	Themes.showThemedToast(StudyOptions.this, getResources().getString(R.string.error_insufficient_memory), false);
@@ -1769,11 +1749,7 @@
 	        break;
 
 		case DIALOG_CRAM:
-<<<<<<< HEAD
 	        allCramTags = DeckManager.getMainDeck().allTags_();
-=======
-	        allCramTags = AnkiDroidApp.deck().allTags_();
->>>>>>> e0042b54
 	        if (allCramTags == null) {
 	        	Themes.showThemedToast(StudyOptions.this, getResources().getString(R.string.error_insufficient_memory), false);
 	        	ad.setEnabled(false);
