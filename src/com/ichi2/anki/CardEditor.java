/***************************************************************************************
 *                                                                                      *
 * Copyright (c) 2012 Norbert Nagold <norbert.nagold@gmail.com>                         *
 *                                                                                      *
 * This program is free software; you can redistribute it and/or modify it under        *
 * the terms of the GNU General Public License as published by the Free Software        *
 * Foundation; either version 3 of the License, or (at your option) any later           *
 * version.                                                                             *
 *                                                                                      *
 * This program is distributed in the hope that it will be useful, but WITHOUT ANY      *
 * WARRANTY; without even the implied warranty of MERCHANTABILITY or FITNESS FOR A      *
 * PARTICULAR PURPOSE. See the GNU General Public License for more details.             *
 *                                                                                      *
 * You should have received a copy of the GNU General Public License along with         *
 * this program.  If not, see <http://www.gnu.org/licenses/>.                           *
 ****************************************************************************************/

package com.ichi2.anki;

import android.app.Activity;
import android.app.Dialog;
import android.content.BroadcastReceiver;
import android.content.Context;
import android.content.DialogInterface;
import android.content.DialogInterface.OnCancelListener;
import android.content.DialogInterface.OnClickListener;
import android.content.Intent;
import android.content.IntentFilter;
import android.content.SharedPreferences;
import android.content.res.Resources;
import android.content.res.Resources.NotFoundException;
import android.graphics.Color;
import android.graphics.Typeface;
import android.os.Bundle;
import android.os.Handler;
import android.text.Editable;
import android.text.InputFilter;
import android.text.Spanned;
import android.text.TextWatcher;
import android.text.method.KeyListener;
import android.util.Log;
import android.view.Gravity;
import android.view.KeyEvent;
import android.view.Menu;
import android.view.MenuItem;
import android.view.View;
import android.view.ViewGroup;
import android.view.WindowManager;
import android.view.inputmethod.InputMethodManager;
import android.widget.AdapterView;
import android.widget.AdapterView.OnItemClickListener;
import android.widget.Button;
import android.widget.EditText;
import android.widget.FrameLayout;
import android.widget.ImageView;
import android.widget.LinearLayout;
import android.widget.ListView;
import android.widget.SimpleAdapter;
import android.widget.TextView;

import com.ichi2.anim.ActivityTransitionAnimation;
import com.ichi2.anim.ViewAnimation;
import com.ichi2.anki.receiver.SdCardReceiver;
import com.ichi2.async.DeckTask;
import com.ichi2.filters.FilterFacade;
import com.ichi2.libanki.Card;
import com.ichi2.libanki.Collection;
import com.ichi2.libanki.Note;
import com.ichi2.libanki.Utils;
import com.ichi2.themes.StyledDialog;
import com.ichi2.themes.StyledDialog.Builder;
import com.ichi2.themes.StyledOpenCollectionDialog;
import com.ichi2.themes.StyledProgressDialog;
import com.ichi2.themes.Themes;
import com.ichi2.widget.WidgetStatus;

import org.amr.arabic.ArabicUtilities;
import org.json.JSONArray;
import org.json.JSONException;
import org.json.JSONObject;

import java.util.ArrayList;
import java.util.Collections;
import java.util.Comparator;
import java.util.HashMap;
import java.util.LinkedList;
import java.util.List;
import java.util.TreeSet;

/**
 * Allows the user to edit a fact, for instance if there is a typo. A card is a presentation of a fact, and has two
 * sides: a question and an answer. Any number of fields can appear on each side. When you add a fact to Anki, cards
 * which show that fact are generated. Some models generate one card, others generate more than one.
 * 
 * @see http://ichi2.net/anki/wiki/KeyTermsAndConcepts#Cards
 */
public class CardEditor extends Activity {

    public static final String SOURCE_LANGUAGE = "SOURCE_LANGUAGE";
    public static final String TARGET_LANGUAGE = "TARGET_LANGUAGE";
    public static final String SOURCE_TEXT = "SOURCE_TEXT";
    public static final String TARGET_TEXT = "TARGET_TEXT";
    public static final String EXTRA_CALLER = "CALLER";
    public static final String EXTRA_CARD_ID = "CARD_ID";
    public static final String EXTRA_CONTENTS = "CONTENTS";
    public static final String EXTRA_ID = "ID";

    private static final int DIALOG_DECK_SELECT = 0;
    private static final int DIALOG_MODEL_SELECT = 1;
    private static final int DIALOG_TAGS_SELECT = 2;
    private static final int DIALOG_RESET_CARD = 3;
    private static final int DIALOG_INTENT_INFORMATION = 4;
    private static final int DIALOG_CONFIRM_DUPLICATE = 5;

    private static final String ACTION_CREATE_FLASHCARD = "org.openintents.action.CREATE_FLASHCARD";
    private static final String ACTION_CREATE_FLASHCARD_SEND = "android.intent.action.SEND";

    private static final int MENU_LOOKUP = 0;
    private static final int MENU_RESET = 1;
    private static final int MENU_COPY_CARD = 2;
    private static final int MENU_ADD_CARD = 3;
    private static final int MENU_RESET_CARD_PROGRESS = 4;
    private static final int MENU_SAVED_INTENT = 5;

    // calling activity
    public static final int CALLER_NOCALLER = 0;

    public static final int CALLER_REVIEWER = 1;
    public static final int CALLER_STUDYOPTIONS = 2;
    public static final int CALLER_DECKPICKER = 3;

    public static final int CALLER_BIGWIDGET_EDIT = 4;
    public static final int CALLER_BIGWIDGET_ADD = 5;

    public static final int CALLER_CARDBROWSER_EDIT = 6;
    public static final int CALLER_CARDBROWSER_ADD = 7;

    public static final int CALLER_CARDEDITOR = 8;
    public static final int CALLER_CARDEDITOR_INTENT_ADD = 9;
    public static final int CALLER_INDICLASH = 10;

    public static final int REQUEST_ADD = 0;
    public static final int REQUEST_INTENT_ADD = 1;

    private static final int WAIT_TIME_UNTIL_UPDATE = 1000;

    private static boolean mChanged = false;

    /**
     * Broadcast that informs us when the sd card is about to be unmounted
     */
    private BroadcastReceiver mUnmountReceiver = null;
    private Bundle mSavedInstanceState;

    private LinearLayout mFieldsLayoutContainer;

    private Button mSave;
    private Button mCancel;
    private Button mLater;
    private TextView mTagsButton;
    private TextView mModelButton;
    private TextView mDeckButton;
    private Button mSwapButton;
    private Button mPreviewButton;

    private Note mEditorNote;
    public static Card mCurrentEditedCard;
    private List<String> mCurrentTags;
    private long mCurrentDid;

    /* indicates if a new fact is added or a card is edited */
    private boolean mAddNote;

    private boolean mAedictIntent;

    /* indicates which activity called card editor */
    private int mCaller;

    private Collection mCol;
    private long mDeckId;

    private LinkedList<FieldEditText> mEditFields;

    private int mCardItemBackground;
    private ArrayList<HashMap<String, String>> mIntentInformation;
    private SimpleAdapter mIntentInformationAdapter;
    private StyledDialog mIntentInformationDialog;
    private StyledDialog mDeckSelectDialog;

    private String[] allTags;
    private ArrayList<String> selectedTags;
    private EditText mNewTagEditText;
    private StyledDialog mTagsDialog;

    private StyledProgressDialog mProgressDialog;
    private StyledOpenCollectionDialog mOpenCollectionDialog;

    // private String mSourceLanguage;
    // private String mTargetLanguage;
    private String[] mSourceText;
    private int mSourcePosition = 0;
    private int mTargetPosition = 1;
    private boolean mCancelled = false;

    private boolean mPrefFixArabic;


    private DeckTask.TaskListener mSaveFactHandler = new DeckTask.TaskListener() {
        private boolean mCloseAfter = false;
        private Intent mIntent;


        @Override
        public void onPreExecute() {
            Resources res = getResources();
            mProgressDialog = StyledProgressDialog
                    .show(CardEditor.this, "", res.getString(R.string.saving_facts), true);
        }


        @Override
        public void onProgressUpdate(DeckTask.TaskData... values) {
            int count = values[0].getInt();
            if (mCaller == CALLER_BIGWIDGET_EDIT) {
                // AnkiDroidWidgetBig.setCard(values[0].getCard());
                // AnkiDroidWidgetBig.updateWidget(AnkiDroidWidgetBig.UpdateService.VIEW_NOT_SPECIFIED);
                mChanged = true;
            } else if (count > 0) {
                mChanged = true;
                mSourceText = null;
                setNote();
                Themes.showThemedToast(CardEditor.this,
                        getResources().getQuantityString(R.plurals.factadder_cards_added, count, count), true);
            } else {
                Themes.showThemedToast(CardEditor.this, getResources().getString(R.string.factadder_saving_error), true);
            }
            if (!mAddNote || mCaller == CALLER_CARDEDITOR || mCaller == CALLER_BIGWIDGET_EDIT || mAedictIntent) {
                mChanged = true;
                mCloseAfter = true;
            } else if (mCaller == CALLER_CARDEDITOR_INTENT_ADD) {
                if (count > 0) {
                    mChanged = true;
                }
                mCloseAfter = true;
                mIntent = new Intent();
                mIntent.putExtra(EXTRA_ID, getIntent().getStringExtra(EXTRA_ID));
            } else if (!mEditFields.isEmpty()) {
                mEditFields.getFirst().requestFocus();
            }
            if (!mCloseAfter) {
                if (mProgressDialog != null && mProgressDialog.isShowing()) {
                    try {
                        mProgressDialog.dismiss();
                    } catch (IllegalArgumentException e) {
                        Log.e(AnkiDroidApp.TAG, "Card Editor: Error on dismissing progress dialog: " + e);
                    }
                }
            }
        }


        @Override
        public void onPostExecute(DeckTask.TaskData result) {
            if (result.getBoolean()) {
                if (mProgressDialog != null && mProgressDialog.isShowing()) {
                    try {
                        mProgressDialog.dismiss();
                    } catch (IllegalArgumentException e) {
                        Log.e(AnkiDroidApp.TAG, "Card Editor: Error on dismissing progress dialog: " + e);
                    }
                }
                if (mCloseAfter) {
                    if (mIntent != null) {
                        closeCardEditor(mIntent);
                    } else {
                        closeCardEditor();
                    }
                }
            } else {
                // RuntimeException occured on adding note
                closeCardEditor(DeckPicker.RESULT_DB_ERROR);
            }
        }
    };


    // ----------------------------------------------------------------------------
    // ANDROID METHODS
    // ----------------------------------------------------------------------------

    @Override
    protected void onCreate(Bundle savedInstanceState) {
        Log.i(AnkiDroidApp.TAG, "CardEditor: onCreate");
        Themes.applyTheme(this);
        super.onCreate(savedInstanceState);

        this.getWindow().setSoftInputMode(WindowManager.LayoutParams.SOFT_INPUT_STATE_ALWAYS_HIDDEN);

        Intent intent = getIntent();
        if (savedInstanceState != null) {
            mCaller = savedInstanceState.getInt("caller");
            mAddNote = savedInstanceState.getBoolean("addFact");
        } else {
            mCaller = intent.getIntExtra(EXTRA_CALLER, CALLER_NOCALLER);
            if (mCaller == CALLER_NOCALLER) {
                String action = intent.getAction();
                if (action != null
                        && (ACTION_CREATE_FLASHCARD.equals(action) || ACTION_CREATE_FLASHCARD_SEND.equals(action))) {
                    mCaller = CALLER_INDICLASH;
                }
            }
        }
        Log.i(AnkiDroidApp.TAG, "CardEditor: caller: " + mCaller);
        
        SharedPreferences preferences = AnkiDroidApp.getSharedPrefs(getBaseContext());

        if (mCaller == CALLER_INDICLASH && preferences.getBoolean("intentAdditionInstantAdd", false)) {
            // save information without showing card editor
        	fetchIntentInformation(intent);
            MetaDB.saveIntentInformation(CardEditor.this, Utils.joinFields(mSourceText));
            Themes.showThemedToast(CardEditor.this, getResources().getString(R.string.app_name) + ": " + getResources().getString(R.string.CardEditorLaterMessage), false);
        	finish();
        	return;
        }

        mCol = AnkiDroidApp.getCol();
        if (mCol == null) {
            reloadCollection(savedInstanceState);
            return;
        }

        registerExternalStorageListener();

        View mainView = getLayoutInflater().inflate(R.layout.card_editor, null);
        setContentView(mainView);
        Themes.setWallpaper(mainView);
        Themes.setContentStyle(mainView, Themes.CALLER_CARD_EDITOR);

        mFieldsLayoutContainer = (LinearLayout) findViewById(R.id.CardEditorEditFieldsLayout);

        mSave = (Button) findViewById(R.id.CardEditorSaveButton);
        mCancel = (Button) findViewById(R.id.CardEditorCancelButton);
        mLater = (Button) findViewById(R.id.CardEditorLaterButton);
        mPreviewButton=(Button)findViewById(R.id.CardEditorPreviewButton);
        mDeckButton = (TextView) findViewById(R.id.CardEditorDeckText);
        mModelButton = (TextView) findViewById(R.id.CardEditorModelText);
        mTagsButton = (TextView) findViewById(R.id.CardEditorTagText);
        mSwapButton = (Button) findViewById(R.id.CardEditorSwapButton);
        mSwapButton.setOnClickListener(new View.OnClickListener() {
            public void onClick(View v) {
            	swapText(false);
            }
        });
                
        if(Preferences.COMING_FROM_ADD)
        {
	        mPreviewButton.setVisibility(View.GONE);
	        
        }else
        {
        	 mPreviewButton.setVisibility(View.VISIBLE);
        }
        Preferences.COMING_FROM_ADD=false;        

        mAedictIntent = false;

        switch (mCaller) {
            case CALLER_NOCALLER:
                Log.i(AnkiDroidApp.TAG, "CardEditor: no caller could be identified, closing");
                finish();
                return;

            case CALLER_REVIEWER:
                mCurrentEditedCard = Reviewer.getEditorCard();
                if (mCurrentEditedCard == null) {
                    finish();
                    return;
                }
                mEditorNote = mCurrentEditedCard.note();
                mAddNote = false;
                break;

            case CALLER_STUDYOPTIONS:
            case CALLER_DECKPICKER:
                mAddNote = true;
                break;

            case CALLER_BIGWIDGET_EDIT:
                // Card widgetCard = AnkiDroidWidgetBig.getCard();
                // if (widgetCard == null) {
                // finish();
                // return;
                // }
                // mEditorNote = widgetCard.getFact();
                // mAddNote = false;
                break;

            case CALLER_BIGWIDGET_ADD:
                mAddNote = true;
                break;

            case CALLER_CARDBROWSER_EDIT:
                mCurrentEditedCard = CardBrowser.sCardBrowserCard;
                if (mCurrentEditedCard == null) {
                    finish();
                    return;
                }
                mEditorNote = mCurrentEditedCard.note();
                mAddNote = false;
                break;

            case CALLER_CARDBROWSER_ADD:
                mAddNote = true;
                break;

            case CALLER_CARDEDITOR:
                mAddNote = true;
                break;

            case CALLER_CARDEDITOR_INTENT_ADD:
                mAddNote = true;
                break;

            case CALLER_INDICLASH:
            	fetchIntentInformation(intent);
                if (mSourceText == null) {
                    finish();
                    return;
                }
                if (mSourceText[0].equals("Aedict Notepad") && addFromAedict(mSourceText[1])) {
                    finish();
                    return;
                }
                mAddNote = true;
                break;
        }

        setNote(mEditorNote);

        if (mAddNote) {
            setTitle(R.string.cardeditor_title_add_note);
            // set information transferred by intent
            String contents = null;
            if (mSourceText != null) {
                if (mAedictIntent && (mEditFields.size() == 3) && mSourceText[1].contains("[")) {
                    contents = mSourceText[1].replaceFirst("\\[", "\u001f" + mSourceText[0] + "\u001f");
                    contents = contents.substring(0, contents.length() - 1);
                } else {
                    mEditFields.get(0).setText(mSourceText[0]);
                    mEditFields.get(1).setText(mSourceText[1]);
                }
            } else {
                contents = intent.getStringExtra(EXTRA_CONTENTS);
            }
            if (contents != null) {
                setEditFieldTexts(contents);
            }

            LinearLayout modelButton = ((LinearLayout) findViewById(R.id.CardEditorModelButton));
            modelButton.setOnClickListener(new View.OnClickListener() {
                public void onClick(View v) {
                    showDialog(DIALOG_MODEL_SELECT);
                }
            });
            modelButton.setVisibility(View.VISIBLE);
            mSave.setText(getResources().getString(R.string.add));
            mCancel.setText(getResources().getString(R.string.close));

            mLater.setVisibility(View.VISIBLE);
            mLater.setOnClickListener(new View.OnClickListener() {
                @Override
                public void onClick(View v) {
                    String content = getFieldsText();
                    if (content.length() > mEditFields.size() - 1) {
                        MetaDB.saveIntentInformation(CardEditor.this, content);
                        populateEditFields();
                        mSourceText = null;
                        Themes.showThemedToast(CardEditor.this,
                                getResources().getString(R.string.CardEditorLaterMessage), false);
                    }
                    if (mCaller == CALLER_INDICLASH || mCaller == CALLER_CARDEDITOR_INTENT_ADD) {
                        closeCardEditor();
                    }
                }
            });
        } else {
            setTitle(R.string.cardeditor_title_edit_card);
            mSwapButton.setVisibility(View.GONE);
            mSwapButton = (Button) findViewById(R.id.CardEditorLaterButton);
            mSwapButton.setVisibility(View.VISIBLE);
            mSwapButton.setText(getResources().getString(R.string.fact_adder_swap));
            mSwapButton.setOnClickListener(new View.OnClickListener() {
                public void onClick(View v) {
                	swapText(false);
                }
            });
        }

        ((LinearLayout) findViewById(R.id.CardEditorDeckButton)).setOnClickListener(new View.OnClickListener() {
            public void onClick(View v) {
                showDialog(DIALOG_DECK_SELECT);
            }
        });

        mPrefFixArabic = preferences.getBoolean("fixArabicText", false);
        // if Arabic reshaping is enabled, disable the Save button to avoid
        // saving the reshaped string to the deck
        if (mPrefFixArabic && !mAddNote) {
            mSave.setEnabled(false);
        }

        ((LinearLayout) findViewById(R.id.CardEditorTagButton)).setOnClickListener(new View.OnClickListener() {
            @Override
            public void onClick(View v) {
                showDialog(DIALOG_TAGS_SELECT);
            }
        });

        mSave.setOnClickListener(new View.OnClickListener() {

            @Override
            public void onClick(View v) {
                if (duplicateCheck(true)) {
                    showDialog(DIALOG_CONFIRM_DUPLICATE);
                }
                boolean modified = false;
                for (FieldEditText f : mEditFields) {
                    modified = modified | f.updateField();
                }
                if (mAddNote) {
<<<<<<< HEAD
                    mEditorNote.setTags(mCurrentTags);
                    // Save tags to model
                    try {
                        JSONArray ja = new JSONArray();
                        for (String t : mCurrentTags) {
                            ja.put(t);
                        }
                        mCol.getModels().current().put("tags", ja);
=======
                    try {
                        mEditorNote.model().put("did", mCurrentDid);
>>>>>>> 3a3e1c3e
                        mCol.getModels().setChanged();
                    } catch (JSONException e) {
                        throw new RuntimeException(e);
                    }
                    DeckTask.launchDeckTask(DeckTask.TASK_TYPE_ADD_FACT, mSaveFactHandler, new DeckTask.TaskData(
                            mEditorNote));
                } else {
                    saveNote();
                }
            }
        });

        mCancel.setOnClickListener(new View.OnClickListener() {

            @Override
            public void onClick(View v) {
                closeCardEditor();
            }

        });
        
        mPreviewButton.setOnClickListener(new View.OnClickListener() {
			
			@Override
			public void onClick(View v) {
				openReviewer();				
				
			}
		});        
    }


    @Override
    protected void onStop() {
        super.onStop();
        if (!isFinishing()) {
            WidgetStatus.update(this);
            UIUtils.saveCollectionInBackground();
        }
    }

    private void fetchIntentInformation(Intent intent) {
        Bundle extras = intent.getExtras();
        if (ACTION_CREATE_FLASHCARD.equals(intent.getAction())) {
            // mSourceLanguage = extras.getString(SOURCE_LANGUAGE);
            // mTargetLanguage = extras.getString(TARGET_LANGUAGE);
        	mSourceText = new String[2];
            mSourceText[0] = extras.getString(SOURCE_TEXT);
            mSourceText[1] = extras.getString(TARGET_TEXT);
        } else {
        	String first;
        	String second;
        	if (extras.getString(Intent.EXTRA_SUBJECT) != null) {
        		first = extras.getString(Intent.EXTRA_SUBJECT);
        	} else {
        		first = "";
        	}
        	if (extras.getString(Intent.EXTRA_TEXT) != null) {
        		second = extras.getString(Intent.EXTRA_TEXT);
        	} else {
        		second = "";
        	}
            Pair<String, String> messages = new Pair<String, String>(first, second);
            
            /* Filter garbage information */
            Pair<String, String> cleanMessages = new FilterFacade(getBaseContext()).filter(messages);

        	mSourceText = new String[2];
            mSourceText[0] = cleanMessages.first;
            mSourceText[1] = cleanMessages.second;
        }
    }
    
    private void openReviewer() {
    	
        Intent reviewer = new Intent(CardEditor.this, PreviewClass.class);
        startActivity(reviewer);
    }    

    private void reloadCollection(Bundle savedInstanceState) {
    	mSavedInstanceState = savedInstanceState;
        DeckTask.launchDeckTask(
                DeckTask.TASK_TYPE_OPEN_COLLECTION,
                new DeckTask.TaskListener() {

                    @Override
                    public void onPostExecute(DeckTask.TaskData result) {
                        if (mOpenCollectionDialog.isShowing()) {
                            try {
                            	mOpenCollectionDialog.dismiss();
                            } catch (Exception e) {
                                Log.e(AnkiDroidApp.TAG, "onPostExecute - Dialog dismiss Exception = " + e.getMessage());
                            }
                        }
                        mCol = result.getCollection();
                        if (mCol == null) {
                            finish();
                        } else {
                            onCreate(mSavedInstanceState);
                        }
                    }


                    @Override
                    public void onPreExecute() {
                    	mOpenCollectionDialog = StyledOpenCollectionDialog.show(CardEditor.this, getResources().getString(R.string.open_collection), new OnCancelListener() {
                            @Override
                            public void onCancel(DialogInterface arg0) {
                                finish();
                            }
                        });
                    }


                    @Override
                    public void onProgressUpdate(DeckTask.TaskData... values) {
                    }
                },
                new DeckTask.TaskData(AnkiDroidApp.getCurrentAnkiDroidDirectory()
                        + AnkiDroidApp.COLLECTION_PATH));
    }


    private boolean addFromAedict(String extra_text) {
        String category = "";
        String[] notepad_lines = extra_text.split("\n");
        for (int i = 0; i < notepad_lines.length; i++) {
            if (notepad_lines[i].startsWith("[") && notepad_lines[i].endsWith("]")) {
                category = notepad_lines[i].substring(1, notepad_lines[i].length() - 1);
                if (category.equals("default")) {
                    if (notepad_lines.length > i + 1) {
                        String[] entry_lines = notepad_lines[i + 1].split(":");
                        if (entry_lines.length > 1) {
                            mSourceText[0] = entry_lines[1];
                            mSourceText[1] = entry_lines[0];
                            mAedictIntent = true;
                        } else {
                            Themes.showThemedToast(CardEditor.this,
                                    getResources().getString(R.string.intent_aedict_empty), false);
                            return true;
                        }
                    } else {
                        Themes.showThemedToast(CardEditor.this, getResources().getString(R.string.intent_aedict_empty),
                                false);
                        return true;
                    }
                    return false;
                }
            }
        }
        Themes.showThemedToast(CardEditor.this, getResources().getString(R.string.intent_aedict_category), false);
        return true;
    }


    private void resetEditFields (String[] content) {
    	for (int i = 0; i < Math.min(content.length, mEditFields.size()); i++) {
    		mEditFields.get(i).setText(content[i]);
    	}
    }


    private void saveNote() {
        boolean modified = false;
        for (FieldEditText f : mEditFields) {
            modified = modified | f.updateField();
        }
        if (mAddNote) {
            DeckTask.launchDeckTask(DeckTask.TASK_TYPE_ADD_FACT, mSaveFactHandler, new DeckTask.TaskData(
                    mEditorNote));
        } else {
            // added tag?
            for (String t : mCurrentTags) {
                modified = modified || !mEditorNote.hasTag(t);
            }
            // removed tag?
            modified = modified || mEditorNote.getTags().size() > mCurrentTags.size();
            // changed did?
            boolean changedDid = mCurrentEditedCard.getDid() != mCurrentDid;
            modified = modified || changedDid;
            if (modified) {
                mEditorNote.setTags(mCurrentTags);
                // set did for card
                if (changedDid) {
                    // remove card from filtered deck first (if relevant)                        	 
                    AnkiDroidApp.getCol().getSched().remFromDyn(new long[] {mCurrentEditedCard.getId()});                       	
                    // refresh the card object to reflect the database changes in remFromDyn()
                    mCurrentEditedCard.load();
                    // then set the card ID to the new deck
                    mCurrentEditedCard.setDid(mCurrentDid);
                }
                // set a flag so that changes to card object will be written to DB later via onActivityResult() in CardBrowser
                mChanged = true;
            }
            closeCardEditor();
            // if (mCaller == CALLER_BIGWIDGET_EDIT) {
            // // DeckTask.launchDeckTask(DeckTask.TASK_TYPE_UPDATE_FACT,
            // // mSaveFactHandler, new
            // // DeckTask.TaskData(Reviewer.UPDATE_CARD_SHOW_QUESTION,
            // // mDeck, AnkiDroidWidgetBig.getCard()));
            // } else if (!mCardReset) {
            // // Only send result to save if something was actually
            // // changed
            // if (mModified) {
            // setResult(RESULT_OK);
            // } else {
            // setResult(RESULT_CANCELED);
            // }
            // closeCardEditor();
            // }
        }
    }


    @Override
    public boolean onKeyDown(int keyCode, KeyEvent event) {
        if (keyCode == KeyEvent.KEYCODE_BACK && event.getRepeatCount() == 0) {
            Log.i(AnkiDroidApp.TAG, "CardEditor - onBackPressed()");
            closeCardEditor();
            return true;
        }

        return super.onKeyDown(keyCode, event);
    }


    @Override
    protected void onDestroy() {
        super.onDestroy();
        if (mUnmountReceiver != null) {
            unregisterReceiver(mUnmountReceiver);
        }
    }


    @Override
    protected void onSaveInstanceState(Bundle outState) {
        // TODO
        // Log.i(AnkiDroidApp.TAG, "onSaveInstanceState: " + path);
        // outState.putString("deckFilename", path);
        outState.putBoolean("addFact", mAddNote);
        outState.putInt("caller", mCaller);
        Log.i(AnkiDroidApp.TAG, "onSaveInstanceState - Ending");
    }


    @Override
    public boolean onCreateOptionsMenu(Menu menu) {
        MenuItem item;
        Resources res = getResources();
        // Lookup.initialize(this, mDeck.getDeckPath());
        // item = menu.add(Menu.NONE, MENU_LOOKUP, Menu.NONE,
        // Lookup.getSearchStringTitle());
        // item.setIcon(R.drawable.ic_menu_search);
        // item.setEnabled(Lookup.isAvailable());
        // item = menu.add(Menu.NONE, MENU_RESET, Menu.NONE,
        // res.getString(R.string.card_editor_reset));
        // item.setIcon(R.drawable.ic_menu_revert);
        if (!mAddNote) {
            item = menu.add(Menu.NONE, MENU_ADD_CARD, Menu.NONE, res.getString(R.string.card_editor_add_card));
            item.setIcon(R.drawable.ic_menu_add);
        }
        item = menu.add(Menu.NONE, MENU_COPY_CARD, Menu.NONE, res.getString(R.string.card_editor_copy_card));
        item.setIcon(R.drawable.ic_menu_upload);
        if (!mAddNote) {
            item = menu.add(Menu.NONE, MENU_RESET_CARD_PROGRESS, Menu.NONE,
                    res.getString(R.string.card_editor_reset_card));
            item.setIcon(R.drawable.ic_menu_delete);
        }
        if (mCaller != CALLER_CARDEDITOR_INTENT_ADD) {
            mIntentInformation = MetaDB.getIntentInformation(this);
            item = menu.add(Menu.NONE, MENU_SAVED_INTENT, Menu.NONE,
                    res.getString(R.string.intent_add_saved_information));
            item.setIcon(R.drawable.ic_menu_archive);
        }
        return true;
    }


    @Override
    public boolean onPrepareOptionsMenu(Menu menu) {
        // View focus = this.getWindow().getCurrentFocus();
        // menu.findItem(MENU_LOOKUP).setEnabled(
        // focus instanceof FieldEditText
        // && ((TextView) focus).getText().length() > 0
        // && Lookup.isAvailable());

        if (mEditFields == null) {
            return false;
        }
        for (int i = 0; i < mEditFields.size(); i++) {
            if (mEditFields.get(i).getText().length() > 0) {
                menu.findItem(MENU_COPY_CARD).setEnabled(true);
                break;
            } else if (i == mEditFields.size() - 1) {
                menu.findItem(MENU_COPY_CARD).setEnabled(false);
            }
        }

        if (mCaller != CALLER_CARDEDITOR_INTENT_ADD) {
            mIntentInformation = MetaDB.getIntentInformation(this);
            menu.findItem(MENU_SAVED_INTENT).setEnabled(mIntentInformation.size() > 0);
        }
        return true;
    }


    @Override
    public boolean onOptionsItemSelected(MenuItem item) {
        switch (item.getItemId()) {
            case MENU_COPY_CARD:
            case MENU_ADD_CARD:
                Intent intent = new Intent(CardEditor.this, CardEditor.class);
                intent.putExtra(EXTRA_CALLER, CALLER_CARDEDITOR);
                // intent.putExtra(EXTRA_DECKPATH, mDeckPath);
                if (item.getItemId() == MENU_COPY_CARD) {
                    intent.putExtra(EXTRA_CONTENTS, getFieldsText());
                }
                startActivityForResult(intent, REQUEST_ADD);
                if (AnkiDroidApp.SDK_VERSION > 4) {
                    ActivityTransitionAnimation.slide(CardEditor.this, ActivityTransitionAnimation.LEFT);
                }
                return true;

            case MENU_RESET:
                if (mAddNote) {
                    if (mCaller == CALLER_INDICLASH || mCaller == CALLER_CARDEDITOR_INTENT_ADD) {
                    	resetEditFields(mSourceText);
                    } else {
                        setEditFieldTexts(getIntent().getStringExtra(EXTRA_CONTENTS));
                        if (!mEditFields.isEmpty()) {
                            mEditFields.getFirst().requestFocus();
                        }
                    }
                } else {
                    populateEditFields();
                }
                return true;

            case MENU_LOOKUP:
                View focus = this.getWindow().getCurrentFocus();
                if (focus instanceof FieldEditText) {
                    FieldEditText field = (FieldEditText) focus;
                    if (!field.isSelected()) {
                        field.selectAll();
                    }
                    Lookup.lookUp(
                            field.getText().toString().substring(field.getSelectionStart(), field.getSelectionEnd()));
                }
                return true;

            case MENU_RESET_CARD_PROGRESS:
                showDialog(DIALOG_RESET_CARD);
                return true;

            case MENU_SAVED_INTENT:
                showDialog(DIALOG_INTENT_INFORMATION);
                return true;

            case android.R.id.home:
                closeCardEditor(AnkiDroidApp.RESULT_TO_HOME);
                return true;
        }
        return false;
    }


    // ----------------------------------------------------------------------------
    // CUSTOM METHODS
    // ----------------------------------------------------------------------------

    /**
     * finish when sd card is ejected
     */
    private void registerExternalStorageListener() {
        if (mUnmountReceiver == null) {
            mUnmountReceiver = new BroadcastReceiver() {
                @Override
                public void onReceive(Context context, Intent intent) {
                    if (intent.getAction().equals(SdCardReceiver.MEDIA_EJECT)) {
                        finish();
                    }
                }
            };
            IntentFilter iFilter = new IntentFilter();
            iFilter.addAction(SdCardReceiver.MEDIA_EJECT);
            registerReceiver(mUnmountReceiver, iFilter);
        }
    }



    private void finishNoStorageAvailable() {
        closeCardEditor(DeckPicker.RESULT_MEDIA_EJECTED);
    }


    private void closeCardEditor() {
        closeCardEditor(null);
    }


    private void closeCardEditor(Intent intent) {
        int result;
        if (mChanged) {
            result = RESULT_OK;
        } else {
            result = RESULT_CANCELED;
        }
        closeCardEditor(result, intent);
    }


    private void closeCardEditor(int result) {
        closeCardEditor(result, null);
    }


    private void closeCardEditor(int result, Intent intent) {
        if (intent != null) {
            setResult(result, intent);
        } else {
            setResult(result);
        }
        finish();
        if (mCaller == CALLER_CARDEDITOR_INTENT_ADD || mCaller == CALLER_BIGWIDGET_EDIT
                || mCaller == CALLER_BIGWIDGET_ADD) {
            if (AnkiDroidApp.SDK_VERSION > 4) {
                ActivityTransitionAnimation.slide(CardEditor.this, ActivityTransitionAnimation.FADE);
            }
        } else if (mCaller == CALLER_INDICLASH) {
            if (AnkiDroidApp.SDK_VERSION > 4) {
                ActivityTransitionAnimation.slide(CardEditor.this, ActivityTransitionAnimation.NONE);
            }
        } else {
            if (AnkiDroidApp.SDK_VERSION > 4) {
                ActivityTransitionAnimation.slide(CardEditor.this, ActivityTransitionAnimation.RIGHT);
            }
        }
    }


    @Override
    protected Dialog onCreateDialog(int id) {
        StyledDialog dialog = null;
        Resources res = getResources();
        StyledDialog.Builder builder = new StyledDialog.Builder(this);

        switch (id) {
            case DIALOG_TAGS_SELECT:
                builder.setTitle(R.string.card_details_tags);
                builder.setPositiveButton(res.getString(R.string.select), new OnClickListener() {
                    @Override
                    public void onClick(DialogInterface dialog, int which) {
                        mCurrentTags = selectedTags;
                        updateTags();
                    }
                });
                builder.setNegativeButton(res.getString(R.string.cancel), null);

                mNewTagEditText = (EditText) new EditText(this);
                mNewTagEditText.setHint(R.string.add_new_tag);

                InputFilter filter = new InputFilter() {
                    public CharSequence filter(CharSequence source, int start, int end, Spanned dest, int dstart,
                            int dend) {
                        for (int i = start; i < end; i++) {
                            if (source.charAt(i) == ' ' || source.charAt(i) == ',') {
                                return "";
                            }
                        }
                        return null;
                    }
                };
                mNewTagEditText.setFilters(new InputFilter[] { filter });

                ImageView mAddTextButton = new ImageView(this);
                mAddTextButton.setImageResource(R.drawable.ic_addtag);
                mAddTextButton.setOnClickListener(new View.OnClickListener() {
                    @Override
                    public void onClick(View v) {
                        String tag = mNewTagEditText.getText().toString();
                        if (tag.length() != 0) {
                            if (mEditorNote.hasTag(tag)) {
                                mNewTagEditText.setText("");
                                return;
                            }
                            selectedTags.add(tag);
                            actualizeTagDialog(mTagsDialog);
                            mNewTagEditText.setText("");
                        }
                    }
                });

                FrameLayout frame = new FrameLayout(this);
                FrameLayout.LayoutParams params = new FrameLayout.LayoutParams(ViewGroup.LayoutParams.WRAP_CONTENT,
                        ViewGroup.LayoutParams.WRAP_CONTENT, Gravity.RIGHT | Gravity.CENTER_VERTICAL);
                params.rightMargin = 10;
                mAddTextButton.setLayoutParams(params);
                frame.addView(mNewTagEditText);
                frame.addView(mAddTextButton);

                builder.setView(frame, false, true);
                dialog = builder.create();
                mTagsDialog = dialog;
                break;

            case DIALOG_DECK_SELECT:
                ArrayList<CharSequence> dialogDeckItems = new ArrayList<CharSequence>();
                // Use this array to know which ID is associated with each
                // Item(name)
                final ArrayList<Long> dialogDeckIds = new ArrayList<Long>();

                ArrayList<JSONObject> decks = mCol.getDecks().all();
                Collections.sort(decks, new JSONNameComparator());
                builder.setTitle(R.string.deck);
                for (JSONObject d : decks) {
                    try {
                        if (d.getInt("dyn") == 0) {
                            dialogDeckItems.add(d.getString("name"));
                            dialogDeckIds.add(d.getLong("id"));
                        }
                    } catch (JSONException e) {
                        throw new RuntimeException(e);
                    }
                }
                // Convert to Array
                String[] items = new String[dialogDeckItems.size()];
                dialogDeckItems.toArray(items);

                builder.setItems(items, new DialogInterface.OnClickListener() {
                    public void onClick(DialogInterface dialog, int item) {
                        long newId = dialogDeckIds.get(item);
                        if (mCurrentDid != newId) {
                            mCurrentDid = newId;
                            updateDeck();
                        }
                    }
                });

                dialog = builder.create();
                mDeckSelectDialog = dialog;
                break;

            case DIALOG_MODEL_SELECT:
                ArrayList<CharSequence> dialogItems = new ArrayList<CharSequence>();
                // Use this array to know which ID is associated with each
                // Item(name)
                final ArrayList<Long> dialogIds = new ArrayList<Long>();

                ArrayList<JSONObject> models = mCol.getModels().all();
                Collections.sort(models, new JSONNameComparator());
                builder.setTitle(R.string.note_type);
                for (JSONObject m : models) {
                    try {
                        dialogItems.add(m.getString("name"));
                        dialogIds.add(m.getLong("id"));
                    } catch (JSONException e) {
                        throw new RuntimeException(e);
                    }
                }
                // Convert to Array
                String[] items2 = new String[dialogItems.size()];
                dialogItems.toArray(items2);

                builder.setItems(items2, new DialogInterface.OnClickListener() {
                    public void onClick(DialogInterface dialog, int item) {
                        long oldModelId;
                        try {
                            oldModelId = mCol.getModels().current().getLong("id");
                        } catch (JSONException e) {
                            throw new RuntimeException(e);
                        }
                        long newId = dialogIds.get(item);
                        if (oldModelId != newId) {
                            JSONObject model = mCol.getModels().get(newId);
                            mCol.getModels().setCurrent(model);
                            JSONObject cdeck = mCol.getDecks().current();
                            try {
                                cdeck.put("mid", newId);
                            } catch (JSONException e) {
                                throw new RuntimeException(e);
                            }
                            mCol.getDecks().save(cdeck);
                            // Update deck
                            if (!mCol.getConf().optBoolean("addToCur", true)) {
                                try {
                                    mCurrentDid = model.getLong("did");
                                    updateDeck();
                                } catch (JSONException e) {
                                    throw new RuntimeException(e);
                                }
                            }
                            // Reset edit fields
                            int size = mEditFields.size();
                            String[] oldValues = new String[size];
                            for (int i = 0; i < size; i++) {
                                oldValues[i] = mEditFields.get(i).getText().toString();
                            }
                            setNote();
                            resetEditFields(oldValues);
                            mTimerHandler.removeCallbacks(checkDuplicatesRunnable);
                            duplicateCheck(false);
                        }
                    }
                });
                dialog = builder.create();
                break;

            case DIALOG_RESET_CARD:
                builder.setTitle(res.getString(R.string.reset_card_dialog_title));
                builder.setMessage(res.getString(R.string.reset_card_dialog_message));
                builder.setPositiveButton(res.getString(R.string.yes), new OnClickListener() {
                    @Override
                    public void onClick(DialogInterface dialog, int which) {
                        // for (long cardId :
                        // mDeck.getCardsFromFactId(mEditorNote.getId())) {
                        // mDeck.cardFromId(cardId).resetCard();
                        // }
                        // mDeck.reset();
                        // setResult(Reviewer.RESULT_EDIT_CARD_RESET);
                        // mCardReset = true;
                        // Themes.showThemedToast(CardEditor.this,
                        // getResources().getString(
                        // R.string.reset_card_dialog_confirmation), true);
                    }
                });
                builder.setNegativeButton(res.getString(R.string.no), null);
                builder.setCancelable(true);
                dialog = builder.create();
                break;

            case DIALOG_INTENT_INFORMATION:
                dialog = createDialogIntentInformation(builder, res);

            case DIALOG_CONFIRM_DUPLICATE:
                builder.setTitle(res.getString(R.string.save_duplicate_dialog_title));
                builder.setMessage(res.getString(R.string.save_duplicate_dialog_message));
                builder.setPositiveButton(res.getString(R.string.yes), new OnClickListener() {
                    @Override
                    public void onClick(DialogInterface dialog, int which) {
                        saveNote();
                    }
                });
                builder.setNegativeButton(res.getString(R.string.no), null);
                builder.setCancelable(true);
                dialog = builder.create();
                break;
        }

        return dialog;
    }


    private StyledDialog createDialogIntentInformation(Builder builder, Resources res) {
        builder.setTitle(res.getString(R.string.intent_add_saved_information));
        ListView listView = new ListView(this);

        mIntentInformationAdapter = new SimpleAdapter(this, mIntentInformation, R.layout.card_item, new String[] {
                "source", "target", "id" }, new int[] { R.id.card_sfld, R.id.card_tmpl, R.id.card_item });
        listView.setAdapter(mIntentInformationAdapter);
        listView.setOnItemClickListener(new OnItemClickListener() {
            @Override
            public void onItemClick(AdapterView<?> parent, View view, int position, long id) {
                Intent intent = new Intent(CardEditor.this, CardEditor.class);
                intent.putExtra(EXTRA_CALLER, CALLER_CARDEDITOR_INTENT_ADD);
                HashMap<String, String> map = mIntentInformation.get(position);
                intent.putExtra(EXTRA_CONTENTS, map.get("fields"));
                intent.putExtra(EXTRA_ID, map.get("id"));
                startActivityForResult(intent, REQUEST_INTENT_ADD);
                if (AnkiDroidApp.SDK_VERSION > 4) {
                    ActivityTransitionAnimation.slide(CardEditor.this, ActivityTransitionAnimation.FADE);
                }
                mIntentInformationDialog.dismiss();
            }
        });
        mCardItemBackground = Themes.getCardBrowserBackground()[0];
        mIntentInformationAdapter.setViewBinder(new SimpleAdapter.ViewBinder() {
            @Override
            public boolean setViewValue(View view, Object arg1, String text) {
                if (view.getId() == R.id.card_item) {
                    view.setBackgroundResource(mCardItemBackground);
                    return true;
                }
                return false;
            }
        });
        listView.setBackgroundColor(android.R.attr.colorBackground);
        listView.setDrawSelectorOnTop(true);
        listView.setFastScrollEnabled(true);
        Themes.setContentStyle(listView, Themes.CALLER_CARDEDITOR_INTENTDIALOG);
        builder.setView(listView, false, true);
        builder.setCancelable(true);
        builder.setPositiveButton(res.getString(R.string.intent_add_clear_all), new OnClickListener() {
            @Override
            public void onClick(DialogInterface dialog, int arg1) {
                MetaDB.resetIntentInformation(CardEditor.this);
                mIntentInformation.clear();
                dialog.dismiss();
            }
        });
        StyledDialog dialog = builder.create();
        mIntentInformationDialog = dialog;
        return dialog;
    }


    @Override
    protected void onPrepareDialog(int id, Dialog dialog) {
        StyledDialog ad = (StyledDialog) dialog;
        switch (id) {
            case DIALOG_TAGS_SELECT:
            	if (mEditorNote == null) {
            		dialog = null;
            		return;
            	}
                selectedTags = new ArrayList<String>();
                for (String s : mEditorNote.getTags()) {
                    selectedTags.add(s);
                }
                actualizeTagDialog(ad);
                break;

            case DIALOG_INTENT_INFORMATION:
                // dirty fix for dialog listview not being actualized
                mIntentInformationDialog = createDialogIntentInformation(new StyledDialog.Builder(this), getResources());
                ad = mIntentInformationDialog;
                break;
        }
    }


    @Override
    protected void onActivityResult(int requestCode, int resultCode, Intent data) {
        super.onActivityResult(requestCode, resultCode, data);

        if (resultCode == DeckPicker.RESULT_DB_ERROR) {
            closeCardEditor(DeckPicker.RESULT_DB_ERROR);
        }

        if (resultCode == AnkiDroidApp.RESULT_TO_HOME) {
            closeCardEditor(AnkiDroidApp.RESULT_TO_HOME);
        }
        switch (requestCode) {
            case REQUEST_INTENT_ADD:
                if (resultCode != RESULT_CANCELED) {
                    mChanged = true;
                    String id = data.getStringExtra(EXTRA_ID);
                    if (id != null) {
                        for (int i = 0; i < mIntentInformation.size(); i++) {
                            if (mIntentInformation.get(i).get("id").endsWith(id)) {
                                if (MetaDB.removeIntentInformation(CardEditor.this, id)) {
                                    mIntentInformation.remove(i);
                                    mIntentInformationAdapter.notifyDataSetChanged();
                                }
                                break;
                            }
                        }
                    }
                }
                if (mIntentInformation.size() > 0) {
                    showDialog(DIALOG_INTENT_INFORMATION);
                }
                break;
            case REQUEST_ADD:
                if (resultCode != RESULT_CANCELED) {
                    mChanged = true;
                }
                break;
        }
    }


    private void actualizeTagDialog(StyledDialog ad) {
        TreeSet<String> tags = new TreeSet<String>(String.CASE_INSENSITIVE_ORDER);
        for (String tag : mCol.getTags().all()) {
            tags.add(tag);
        }
        tags.addAll(selectedTags);
        int len = tags.size();
        allTags = new String[len];
        boolean[] checked = new boolean[len];
        int i = 0;
        for (String t : tags) {
            allTags[i++] = t;
            if (selectedTags.contains(t)) {
                checked[i - 1] = true;
            }
        }
        ad.setMultiChoiceItems(allTags, checked, new DialogInterface.OnClickListener() {
            @Override
            public void onClick(DialogInterface arg0, int which) {
                String tag = allTags[which];
                if (selectedTags.contains(tag)) {
                    Log.i(AnkiDroidApp.TAG, "unchecked tag: " + tag);
                    selectedTags.remove(tag);
                } else {
                    Log.i(AnkiDroidApp.TAG, "checked tag: " + tag);
                    selectedTags.add(tag);
                }
            }
        });
    }


    private void swapText(boolean reset) {
        int len = mEditFields.size();
        if (len < 2) {
            return;
        }
        mSourcePosition = Math.min(mSourcePosition, len - 1);
        mTargetPosition = Math.min(mTargetPosition, len - 1);

        // get source text
        FieldEditText field = mEditFields.get(mSourcePosition);
        Editable sourceText = field.getText();

        // get target text
        field = mEditFields.get(mTargetPosition);
        Editable targetText = field.getText();

        if (len > mSourcePosition) {
            mEditFields.get(mSourcePosition).setText("");
        }
        if (len > mTargetPosition) {
            mEditFields.get(mTargetPosition).setText("");
        }
        if (reset) {
            mSourcePosition = 0;
            mTargetPosition = 1;
        } else {
            mTargetPosition++;
            while (mTargetPosition == mSourcePosition || mTargetPosition >= mEditFields.size()) {
                mTargetPosition++;
                if (mTargetPosition >= mEditFields.size()) {
                    mTargetPosition = 0;
                    mSourcePosition++;
                }
                if (mSourcePosition >= mEditFields.size()) {
                    mSourcePosition = 0;
                }
            }
        }
        if (sourceText != null) {
            mEditFields.get(mSourcePosition).setText(sourceText);
        }
        if (targetText != null) {
            mEditFields.get(mTargetPosition).setText(targetText);
        }
    }


    private void populateEditFields() {
        mFieldsLayoutContainer.removeAllViews();
        mEditFields = new LinkedList<FieldEditText>();
        String[][] fields = mEditorNote.items();

        // Use custom font if selected from preferences
        Typeface mCustomTypeface = null;
        SharedPreferences preferences = AnkiDroidApp.getSharedPrefs(getBaseContext());
        String customFont = preferences.getString("browserEditorFont", "");
        if (!customFont.equals("")) {
            mCustomTypeface = AnkiFont.getTypeface(this, customFont);
        }
        
        for (int i = 0; i < fields.length; i++) {
            FieldEditText newTextbox = new FieldEditText(this, i, fields[i]);

            if (mCustomTypeface != null) {
                newTextbox.setTypeface(mCustomTypeface);
            }

            TextView label = newTextbox.getLabel();
            label.setTextColor(Color.BLACK);
            label.setPadding((int) UIUtils.getDensityAdjustedValue(this, 3.4f), 0, 0, 0);
            mEditFields.add(newTextbox);
            FrameLayout frame = new FrameLayout(this);
            FrameLayout.LayoutParams params = new FrameLayout.LayoutParams(ViewGroup.LayoutParams.WRAP_CONTENT,
                    ViewGroup.LayoutParams.WRAP_CONTENT, Gravity.RIGHT | Gravity.CENTER_VERTICAL);
            params.rightMargin = 10;
            frame.addView(newTextbox);
            mFieldsLayoutContainer.addView(label);
            mFieldsLayoutContainer.addView(frame);
        }
    }


    private void setEditFieldTexts(String contents) {
        String[] fields = null;
        int len;
        if (contents == null) {
            len = 0;
        } else {
            fields = Utils.splitFields(contents);
            len = fields.length;
        }
        for (int i = 0; i < mEditFields.size(); i++) {
            if (i < len) {
                mEditFields.get(i).setText(fields[i]);
            } else {
                mEditFields.get(i).setText("");
            }
        }
    }


    private boolean duplicateCheck(boolean checkEmptyToo) {
        FieldEditText field = mEditFields.get(0);
        if (mEditorNote.dupeOrEmpty(field.getText().toString()) > (checkEmptyToo ? 0 : 1)) {
            // TODO: theme backgrounds
            field.setBackgroundResource(R.drawable.white_edit_text_dupe);
            return true;
        } else {
            field.setBackgroundResource(R.drawable.white_edit_text);
            return false;
        }
    }

    private Handler mTimerHandler = new Handler();

    private Runnable checkDuplicatesRunnable = new Runnable() {
        public void run() {
            duplicateCheck(false);
        }
    };


    private String getFieldsText() {
        String[] fields = new String[mEditFields.size()];
        for (int i = 0; i < mEditFields.size(); i++) {
            fields[i] = mEditFields.get(i).getText().toString();
        }
        return Utils.joinFields(fields);
    }


    /** Make NOTE the current note. */
    private void setNote() {
        setNote(null);
    }


    private void setNote(Note note) {
        try {
            if (note == null) {
                JSONObject conf = mCol.getConf();
                JSONObject model = mCol.getModels().current();
                if (conf.optBoolean("addToCur", true)) {
                    mCurrentDid = conf.getLong("curDeck");
                    if (mCol.getDecks().isDyn(mCurrentDid)) {
                        /*
                         * If the deck in mCurrentDid is a filtered (dynamic) deck, then we can't create
                         * cards in it, and we set mCurrentDid to the Default deck. Otherwise, we keep
                         * the number that had been selected previously in the activity.
                         */
                        mCurrentDid = 1;
                    }
                } else {
                    mCurrentDid = model.getLong("did");
                }
                mEditorNote = new Note(mCol, model);
                mEditorNote.model().put("did", mCurrentDid);
                mModelButton.setText(getResources().getString(R.string.CardEditorModel,
                        model.getString("name")));
                // Re-use tags when adding multiple notes
                if (mCurrentTags == null) {
                    mCurrentTags = new ArrayList<String>();
                }
            } else {
                mEditorNote = note;
                mCurrentDid = mCurrentEditedCard.getDid();
                mCurrentTags = mEditorNote.getTags();
            }
        } catch (JSONException e) {
            throw new RuntimeException(e);
        }
        updateDeck();
        updateTags();
        populateEditFields();
        swapText(true);
    }


    private void updateDeck() {
        try {
            mDeckButton.setText(getResources().getString(
                    mAddNote ? R.string.CardEditorNoteDeck : R.string.CardEditorCardDeck,
                    mCol.getDecks().get(mCurrentDid).getString("name")));
        } catch (NotFoundException e) {
            throw new RuntimeException(e);
        } catch (JSONException e) {
            throw new RuntimeException(e);
        }
    }


    private void updateTags() {
        mTagsButton.setText(getResources().getString(R.string.CardEditorTags,
                mCol.getTags().join(mCol.getTags().canonify(mCurrentTags)).trim().replace(" ", ", ")));
    }

    // ----------------------------------------------------------------------------
    // INNER CLASSES
    // ----------------------------------------------------------------------------

    public class FieldEditText extends EditText {

        public final String NEW_LINE = System.getProperty("line.separator");
        public final String NL_MARK = "newLineMark";

        private String mName;
        private int mOrd;


        public FieldEditText(Context context, int ord, String[] value) {
            super(context);
            mOrd = ord;
            mName = value[0];
            String content = value[1];
            if (content == null) {
                content = "";
            } else {
                content = content.replaceAll("<br(\\s*\\/*)>", NEW_LINE);
            }
            if (mPrefFixArabic) {
                this.setText(ArabicUtilities.reshapeSentence(content));
            } else {
                this.setText(content);
            }
            this.setMinimumWidth(400);
            if (ord == 0) {
                this.addTextChangedListener(new TextWatcher() {
                    @Override
                    public void afterTextChanged(Editable arg0) {
                        mTimerHandler.removeCallbacks(checkDuplicatesRunnable);
                        mTimerHandler.postDelayed(checkDuplicatesRunnable, WAIT_TIME_UNTIL_UPDATE);
                    }


                    @Override
                    public void beforeTextChanged(CharSequence arg0, int arg1, int arg2, int arg3) {
                    }


                    @Override
                    public void onTextChanged(CharSequence arg0, int arg1, int arg2, int arg3) {
                    }
                });
            }
        }


        public TextView getLabel() {
            TextView label = new TextView(this.getContext());
            label.setText(mName);
            return label;
        }


        public boolean updateField() {
            String newValue = this.getText().toString().replace(NEW_LINE, "<br>");
            if (!mEditorNote.values()[mOrd].equals(newValue)) {
                mEditorNote.values()[mOrd] = newValue;
                return true;
            }
            return false;
        }

        
        public String cleanText(String text) {
            text = text.replaceAll("\\s*(" + NL_MARK + "\\s*)+", NEW_LINE);
            text = text.replaceAll("^[,;:\\s\\)\\]" + NEW_LINE + "]*", "");
            text = text.replaceAll("[,;:\\s\\(\\[" + NEW_LINE + "]*$", "");
            return text;
        }
    }

    public class JSONNameComparator implements Comparator<JSONObject> {
        @Override
        public int compare(JSONObject lhs, JSONObject rhs) {
            String[] o1;
            String[] o2;
            try {
                o1 = lhs.getString("name").split("::");
                o2 = rhs.getString("name").split("::");
            } catch (JSONException e) {
                throw new RuntimeException(e);
            }
            for (int i = 0; i < Math.min(o1.length, o2.length); i++) {
                int result = o1[i].compareToIgnoreCase(o2[i]);
                if (result != 0) {
                    return result;
                }
            }
            if (o1.length < o2.length) {
                return -1;
            } else if (o1.length > o2.length) {
                return 1;
            } else {
                return 0;
            }
        }
    }
}<|MERGE_RESOLUTION|>--- conflicted
+++ resolved
@@ -528,7 +528,6 @@
                     modified = modified | f.updateField();
                 }
                 if (mAddNote) {
-<<<<<<< HEAD
                     mEditorNote.setTags(mCurrentTags);
                     // Save tags to model
                     try {
@@ -537,10 +536,9 @@
                             ja.put(t);
                         }
                         mCol.getModels().current().put("tags", ja);
-=======
-                    try {
+
                         mEditorNote.model().put("did", mCurrentDid);
->>>>>>> 3a3e1c3e
+
                         mCol.getModels().setChanged();
                     } catch (JSONException e) {
                         throw new RuntimeException(e);
