--- conflicted
+++ resolved
@@ -777,7 +777,10 @@
 		updateCounts();
 		mFlipCard.setChecked(false);
 		
-<<<<<<< HEAD
+		// Clean answer field
+		if (prefWriteAnswers)
+			mAnswerField.setText("");
+
 		if (prefWhiteboard)
 			mWhiteboard.clear();
 		
@@ -785,13 +788,6 @@
 			mCardTimer.setBase(SystemClock.elapsedRealtime());
 			mCardTimer.start();
 		}
-=======
-		// Clean answer field
-		mAnswerField.setText("");
-		mWhiteboard.clear();
-		mCardTimer.setBase(SystemClock.elapsedRealtime());
-		mCardTimer.start();
->>>>>>> 7c0af84f
 	}
 	
 	private void displayCardQuestion()
@@ -800,8 +796,6 @@
 		
 		// If the user wants to write the answer
 		if (prefWriteAnswers) {
-			// Clean answer field
-			mAnswerField.setText("");
 			mAnswerField.setVisibility(View.VISIBLE);
 			
 			// Show soft keyboard
@@ -852,8 +846,6 @@
 								correctAnswer)) + "<br/>" + mCurrentCard.answer,
 						true);
 			}
-<<<<<<< HEAD
-=======
 			else
 			{
 				displayString = "";
@@ -862,7 +854,6 @@
 			// Hide soft keyboard
 			InputMethodManager inputMethodManager = (InputMethodManager) getSystemService(Context.INPUT_METHOD_SERVICE);
 			inputMethodManager.hideSoftInputFromWindow(mAnswerField.getWindowToken(), 0);
->>>>>>> 7c0af84f
 		}
 		else 
 		{
