--- conflicted
+++ resolved
@@ -43,7 +43,7 @@
     private double mCreated;
     private double mModified;
     private String mTags;
-    private double mSpaceUntil;
+    private String mSpaceUntil; // Once obsolete, under libanki1.1 spaceUntil is reused as a html-stripped cache of the fields
 
     private Model mModel;
     private TreeSet<Field> mFields;
@@ -66,21 +66,11 @@
         for (Long i : mFieldModels.keySet()) {
             mFields.add(new Field(mFieldModels.get(i)));
 
-<<<<<<< HEAD
-        }
-=======
-    long id;
-    long modelId;
-    double created;
-    double modified;
-    String tags;
-    String spaceUntil; // Once obsolete, under libanki1.1 spaceUntil is reused as a html-stripped cache of the fields
->>>>>>> 7f3da1cf
-
-    }
-
-
-<<<<<<< HEAD
+        }
+
+    }
+
+
     /**
      * @return the mId
      */
@@ -88,20 +78,6 @@
         return mId;
     }
 
-=======
-    //public Fact(Deck deck, Model model) {
-    //    this.deck = deck;
-    //    this.model = model;
-    //    this.id = Utils.genID();
-    //    if (model != null) {
-    //        Iterator<FieldModel> iter = model.fieldModels.iterator();
-    //        while (iter.hasNext()) {
-    //            this.fields.add(new Field(iter.next()));
-    //        }
-    //    }
-    //}
-     
->>>>>>> 7f3da1cf
 
     // Generate fact object from its ID
     public Fact(Deck deck, long id) {
@@ -248,22 +224,24 @@
 
         return returnList;
     }
-  
+
+
     public void setModified(boolean textChanged) {
-        modified = System.currentTimeMillis();
+        mModified = System.currentTimeMillis();
         if (textChanged) {
-            spaceUntil = "";
+            mSpaceUntil = "";
             for (Field f : getFields()) {
-                spaceUntil += f.value + " ";
-            }
-            spaceUntil.substring(0, spaceUntil.length()-1);
-            Log.d(TAG, "spaceUntil = " + spaceUntil);
+                mSpaceUntil += f.getValue() + " ";
+            }
+            mSpaceUntil.substring(0, mSpaceUntil.length()-1);
+            Log.d(AnkiDroidApp.TAG, "spaceUntil = " + mSpaceUntil);
             for (Card card : getUpdatedRelatedCards()) {
                 card.setModified();
                 card.toDB();
             }
         }
     }
+
 
     public static final class FieldOrdinalComparator implements Comparator<Field> {
         @Override
