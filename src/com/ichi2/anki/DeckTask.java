/****************************************************************************************
 * Copyright (c) 2009 Daniel Svärd <daniel.svard@gmail.com>                             *
 * Copyright (c) 2009 Edu Zamora <edu.zasu@gmail.com>                                   *
 *                                                                                      *
 * This program is free software; you can redistribute it and/or modify it under        *
 * the terms of the GNU General Public License as published by the Free Software        *
 * Foundation; either version 3 of the License, or (at your option) any later           *
 * version.                                                                             *
 *                                                                                      *
 * This program is distributed in the hope that it will be useful, but WITHOUT ANY      *
 * WARRANTY; without even the implied warranty of MERCHANTABILITY or FITNESS FOR A      *
 * PARTICULAR PURPOSE. See the GNU General Public License for more details.             *
 *                                                                                      *
 * You should have received a copy of the GNU General Public License along with         *
 * this program.  If not, see <http://www.gnu.org/licenses/>.                           *
 ****************************************************************************************/

package com.ichi2.anki;

import java.io.File;
import java.io.IOException;
import java.io.InputStream;
import java.util.ArrayList;
import java.util.Collections;
import java.util.Comparator;
import java.util.HashMap;
import java.util.LinkedHashMap;

<<<<<<< HEAD
import com.ichi2.libanki.Card;
import com.ichi2.libanki.Deck;
import com.ichi2.libanki.Fact;
=======
import com.ichi2.anki.DeckPicker.AnkiFilter;
import com.tomgibara.android.veecheck.util.PrefSettings;
>>>>>>> 8d7fa293

import android.content.Context;
import android.content.res.Resources;
import android.database.CursorIndexOutOfBoundsException;
import android.database.SQLException;
import android.database.sqlite.SQLiteException;
import android.os.AsyncTask;
import android.util.Log;

/**
 * Loading in the background, so that AnkiDroid does not look like frozen.
 */
public class DeckTask extends AsyncTask<DeckTask.TaskData, DeckTask.TaskData, DeckTask.TaskData> {

    public static final int TASK_TYPE_LOAD_DECK = 0;
    public static final int TASK_TYPE_LOAD_DECK_AND_UPDATE_CARDS = 1;
    public static final int TASK_TYPE_SAVE_DECK = 2;
    public static final int TASK_TYPE_ANSWER_CARD = 3;
    public static final int TASK_TYPE_SUSPEND_CARD = 4;
    public static final int TASK_TYPE_MARK_CARD = 5;
    public static final int TASK_TYPE_ADD_FACT = 6;
    public static final int TASK_TYPE_UPDATE_FACT = 7;
    public static final int TASK_TYPE_UNDO = 8;
    public static final int TASK_TYPE_REDO = 9;
    public static final int TASK_TYPE_LOAD_CARDS = 10;
    public static final int TASK_TYPE_BURY_CARD = 11;
    public static final int TASK_TYPE_DELETE_CARD = 12;
    public static final int TASK_TYPE_LOAD_STATISTICS = 13;
    public static final int TASK_TYPE_OPTIMIZE_DECK = 14;
    public static final int TASK_TYPE_SET_ALL_DECKS_JOURNAL_MODE = 15;
    public static final int TASK_TYPE_CLOSE_DECK = 16;
    public static final int TASK_TYPE_DELETE_BACKUPS = 17;
    public static final int TASK_TYPE_RESTORE_DECK = 18;
    public static final int TASK_TYPE_SORT_CARDS = 19;
    public static final int TASK_TYPE_LOAD_TUTORIAL = 20;


    /**
     * Possible outputs trying to load a deck.
     */
    public static final int DECK_LOADED = 0;
    public static final int DECK_NOT_LOADED = 1;
    public static final int DECK_EMPTY = 2;
    public static final int TUTORIAL_NOT_CREATED = 3;

    private static DeckTask sInstance;
    private static DeckTask sOldInstance;

    private int mType;
    private TaskListener mListener;


    
    public static DeckTask launchDeckTask(int type, TaskListener listener, TaskData... params) {
        sOldInstance = sInstance;

        sInstance = new DeckTask();
        sInstance.mListener = listener;
        sInstance.mType = type;

        return (DeckTask) sInstance.execute(params);
    }


    /**
     * Block the current thread until the currently running DeckTask instance (if any) has finished.
     */
    public static void waitToFinish() {
        try {
            if ((sInstance != null) && (sInstance.getStatus() != AsyncTask.Status.FINISHED)) {
                sInstance.get();
            }
        } catch (Exception e) {
            return;
        }
    }


    public static boolean taskIsRunning() {
        try {
            if ((sInstance != null) && (sInstance.getStatus() != AsyncTask.Status.FINISHED)) {
                return true;
            }
        } catch (Exception e) {
            return true;
        }
        return false;
    }


    @Override
    protected TaskData doInBackground(TaskData... params) {
        // Wait for previous thread (if any) to finish before continuing
        try {
            if ((sOldInstance != null) && (sOldInstance.getStatus() != AsyncTask.Status.FINISHED)) {
                sOldInstance.get();
            }
        } catch (Exception e) {
            Log.e(AnkiDroidApp.TAG,
                    "doInBackground - Got exception while waiting for thread to finish: " + e.getMessage());
        }

        switch (mType) {
            case TASK_TYPE_LOAD_DECK:
                return doInBackgroundLoadDeck(params);

            case TASK_TYPE_LOAD_DECK_AND_UPDATE_CARDS:
                TaskData taskData = doInBackgroundLoadDeck(params);
//                if (taskData.mInteger == DECK_LOADED) {
//                    taskData.mDeck.updateAllCards();
//                    taskData.mCard = taskData.mDeck.getCurrentCard();
//                }
                return taskData;

            case TASK_TYPE_SAVE_DECK:
                return doInBackgroundSaveDeck(params);

            case TASK_TYPE_ANSWER_CARD:
                return doInBackgroundAnswerCard(params);

            case TASK_TYPE_SUSPEND_CARD:
                return doInBackgroundSuspendCard(params);

            case TASK_TYPE_MARK_CARD:
                return doInBackgroundMarkCard(params);

            case TASK_TYPE_ADD_FACT:
                return doInBackgroundAddFact(params);

            case TASK_TYPE_UPDATE_FACT:
                return doInBackgroundUpdateFact(params);
                
            case TASK_TYPE_UNDO:
                return doInBackgroundUndo(params);                

            case TASK_TYPE_REDO:
                return doInBackgroundRedo(params);
                
            case TASK_TYPE_LOAD_CARDS:
                return doInBackgroundLoadCards(params);

            case TASK_TYPE_BURY_CARD:
                return doInBackgroundBuryCard(params);

            case TASK_TYPE_DELETE_CARD:
                return doInBackgroundDeleteCard(params);

            case TASK_TYPE_LOAD_STATISTICS:
                return doInBackgroundLoadStatistics(params);

            case TASK_TYPE_OPTIMIZE_DECK:
                return doInBackgroundOptimizeDeck(params);

            case TASK_TYPE_SET_ALL_DECKS_JOURNAL_MODE:
                return doInBackgroundSetJournalMode(params);
                
            case TASK_TYPE_CLOSE_DECK:
                return doInBackgroundCloseDeck(params);
                
            case TASK_TYPE_DELETE_BACKUPS:
                return doInBackgroundDeleteBackups(params);
                
            case TASK_TYPE_RESTORE_DECK:
                return doInBackgroundRestoreDeck(params);

            case TASK_TYPE_SORT_CARDS:
                return doInBackgroundSortCards(params);

            case TASK_TYPE_LOAD_TUTORIAL:
                return doInBackgroundLoadTutorial(params);

            default:
                return null;
        }
    }


    @Override
    protected void onPreExecute() {
        mListener.onPreExecute();
    }


    @Override
    protected void onProgressUpdate(TaskData... values) {
        mListener.onProgressUpdate(values);
    }


    @Override
    protected void onPostExecute(TaskData result) {
        mListener.onPostExecute(result);
    }


    private TaskData doInBackgroundAddFact(TaskData[] params) {
        // Save the fact
        Deck deck = params[0].getDeck();
        Fact editFact = params[0].getFact();
<<<<<<< HEAD
//        LinkedHashMap<Long, CardModel> cardModels = params[0].getCardModels();
//
//        AnkiDb ankiDB = AnkiDatabaseManager.getDatabase(deck.getDeckPath());
//        ankiDB.getDatabase().beginTransaction();
//        try {
//        	publishProgress(new TaskData(deck.addFact(editFact, cardModels) != null));
//            ankiDB.getDatabase().setTransactionSuccessful();
//        } finally {
//            ankiDB.getDatabase().endTransaction();
//        }
=======
        LinkedHashMap<Long, CardModel> cardModels = params[0].getCardModels();

        AnkiDb ankiDB = AnkiDatabaseManager.getDatabase(deck.getDeckPath());
        ankiDB.getDatabase().beginTransaction();
        try {
        	publishProgress(new TaskData(deck.addFact(editFact, cardModels, false) != null));
            ankiDB.getDatabase().setTransactionSuccessful();
        } finally {
            ankiDB.getDatabase().endTransaction();
        }
>>>>>>> 8d7fa293
        return null;
    }


    private TaskData doInBackgroundUpdateFact(TaskData[] params) {
        // Save the fact
        Deck deck = params[0].getDeck();
        Card editCard = params[0].getCard();
        Fact editFact = editCard.getFact();
<<<<<<< HEAD
//
//        // Start undo routine
//        String undoName = Deck.UNDO_TYPE_EDIT_CARD;
//        deck.setUndoStart(undoName, editCard.getId());
//
//        // Set modified also updates the text of cards and their modified flags
//        editFact.setModified(true, deck, false);
//        editFact.toDb();
//
//        deck.flushMod();
//
//        // deck.reset();
//        deck.setUndoEnd(undoName);
//        publishProgress(new TaskData(deck.getCurrentCard()));
=======
        int showQuestion = params[0].getInt();

        // Start undo routine
        String undoName = Deck.UNDO_TYPE_EDIT_CARD;
        deck.setUndoStart(undoName, editCard.getId());

        // Set modified also updates the text of cards and their modified flags
        editFact.setModified(true, deck, false);
        editFact.toDb();

        deck.flushMod();

        // Find all cards based on this fact and update them with the updateCard method.
        // for (Card modifyCard : editFact.getUpdatedRelatedCards()) {
        //     modifyCard.updateQAfields();
        // }

        // deck.reset();
        deck.setUndoEnd(undoName);
        if (showQuestion == Reviewer.UPDATE_CARD_NEW_CARD) {
            publishProgress(new TaskData(showQuestion, null, deck.getCard()));
        } else {
            publishProgress(new TaskData(showQuestion, null, deck.cardFromId(editCard.getId())));        	
        }
>>>>>>> 8d7fa293

        return null;
    }


    private TaskData doInBackgroundAnswerCard(TaskData... params) {
        Deck deck = params[0].getDeck();
        Card oldCard = params[0].getCard();
        int ease = params[0].getInt();
        Card newCard;

        AnkiDb ankiDB = AnkiDatabaseManager.getDatabase(deck.getDeckPath());
        ankiDB.getDatabase().beginTransaction();
        try {
            if (oldCard != null) {
                deck.getSched().answerCard(oldCard, ease);
            }
            newCard = deck.getSched().getCard();
            if (oldCard != null) {
                publishProgress(new TaskData(newCard, oldCard.getLeechFlag(), oldCard.getSuspendedFlag()));
            } else {
                publishProgress(new TaskData(newCard));
            }

            ankiDB.getDatabase().setTransactionSuccessful();
        } finally {
            ankiDB.getDatabase().endTransaction();
        }

        return null;
    }


    private TaskData doInBackgroundLoadDeck(TaskData... params) {
        String deckFilename = params[0].getString();
        Deck oldDeck = params[0].getDeck();

        Resources res = AnkiDroidApp.getInstance().getBaseContext().getResources();
        if (oldDeck != null) {
        	publishProgress(new TaskData(res.getString(R.string.close_previous_deck)));
        	oldDeck.closeDeck(false);
        }
        int backupResult = BackupManager.RETURN_NULL;
        if (PrefSettings.getSharedPrefs(AnkiDroidApp.getInstance().getBaseContext()).getBoolean("useBackup", true)) {
        	publishProgress(new TaskData(res.getString(R.string.backup_deck)));
        	backupResult = BackupManager.backupDeck(deckFilename);
        }
        if (BackupManager.getFreeDiscSpace(deckFilename) < (StudyOptions.MIN_FREE_SPACE * 1024 * 1024)) {
        	backupResult = BackupManager.RETURN_LOW_SYSTEM_SPACE;
        }
        Log.i(AnkiDroidApp.TAG, "doInBackgroundLoadDeck - deckFilename = " + deckFilename);

        Log.i(AnkiDroidApp.TAG, "loadDeck - SD card mounted and existent file -> Loading deck...");
        try {
            // Open the right deck.
            Deck deck = Deck.openDeck(deckFilename);
            // Start by getting the first card and displaying it.
            // Card card = deck.getCard();
            Log.i(AnkiDroidApp.TAG, "Deck loaded!");
            if (deck == null) {
                BackupManager.cleanUpAfterBackupCreation(false);
                return new TaskData(DECK_NOT_LOADED);
            }
            BackupManager.cleanUpAfterBackupCreation(true);
            publishProgress(new TaskData(backupResult));
            return new TaskData(DECK_LOADED, deck, null);
		} catch (SQLException e) {
            Log.i(AnkiDroidApp.TAG, "The database " + deckFilename + " could not be opened = " + e.getMessage());
            return new TaskData(DECK_NOT_LOADED);
        } catch (CursorIndexOutOfBoundsException e) {
            // XXX: Where is this exception thrown?
            Log.i(AnkiDroidApp.TAG, "The deck has no cards = " + e.getMessage());
            return new TaskData(DECK_EMPTY);
		} catch (RuntimeException e) {
            Log.i(AnkiDroidApp.TAG, "The database " + deckFilename + " could not be opened = " + e.getMessage());
            return new TaskData(DECK_NOT_LOADED);
        }
    }


    private TaskData doInBackgroundSaveDeck(TaskData... params) {
    	Deck deck = params[0].getDeck();
        Log.i(AnkiDroidApp.TAG, "doInBackgroundSaveAndResetDeck");
        if (deck != null) {
            deck.commitToDB();
//            deck.updateCutoff();
//            if (AnkiDroidApp.deck().hasFinishScheduler()) {
//                AnkiDroidApp.deck().finishScheduler();
//            }
            deck.reset();
        }
        return null;
    }


    private TaskData doInBackgroundSuspendCard(TaskData... params) {
//        Deck deck = params[0].getDeck();
//        Card oldCard = params[0].getCard();
//        Card newCard = null;
//
//        AnkiDb ankiDB = AnkiDatabaseManager.getDatabase(deck.getDeckPath());
//        ankiDB.getDatabase().beginTransaction();
//        try {
//            if (oldCard != null) {
//                String undoName = Deck.UNDO_TYPE_SUSPEND_CARD;
//                deck.setUndoStart(undoName, oldCard.getId());
//                if (oldCard.getSuspendedState()) {
//                    oldCard.unsuspend();
//                    newCard = oldCard;
//                } else {
//                    oldCard.suspend();
//                    newCard = deck.getCard();
//                }
//                deck.setUndoEnd(undoName);
//            }
//            
//            publishProgress(new TaskData(newCard));
//            ankiDB.getDatabase().setTransactionSuccessful();
//        } finally {
//            ankiDB.getDatabase().endTransaction();
//        }

        return null;
    }


    private TaskData doInBackgroundMarkCard(TaskData... params) {
//        Deck deck = params[0].getDeck();
//        Card currentCard = params[0].getCard();
//
//        AnkiDb ankiDB = AnkiDatabaseManager.getDatabase(deck.getDeckPath());
//        ankiDB.getDatabase().beginTransaction();
//        try {
//            if (currentCard != null) {
//                String undoName = Deck.UNDO_TYPE_MARK_CARD;
//                deck.setUndoStart(undoName, currentCard.getId());
//            	if (currentCard.isMarked()) {
//                    deck.deleteTag(currentCard.getFactId(), Deck.TAG_MARKED);
//                } else {
//                    deck.addTag(currentCard.getFactId(), Deck.TAG_MARKED);
//                }
//            	deck.resetMarkedTagId();
//            	deck.setUndoEnd(undoName);
//            }
//
//            publishProgress(new TaskData(currentCard));
//            ankiDB.getDatabase().setTransactionSuccessful();
//        } finally {
//            ankiDB.getDatabase().endTransaction();
//        }

        return null;
    }

    private TaskData doInBackgroundUndo(TaskData... params) {
<<<<<<< HEAD
//        Deck deck = params[0].getDeck();
//        Card newCard;
//        long currentCardId = params[0].getLong();
//        boolean inReview = params[0].getBoolean();
//        long oldCardId = 0;
//
//        AnkiDb ankiDB = AnkiDatabaseManager.getDatabase(deck.getDeckPath());
//        ankiDB.getDatabase().beginTransaction();
//        try {
//        	oldCardId = deck.undo(currentCardId, inReview);
//            newCard = deck.getCard();
//            if (oldCardId != 0 && newCard != null && oldCardId != newCard.getId()) {
//            	newCard = deck.cardFromId(oldCardId);
//            }
//            publishProgress(new TaskData(newCard));
//            ankiDB.getDatabase().setTransactionSuccessful();
//        } finally {
//            ankiDB.getDatabase().endTransaction();
//        }
//
//        return new TaskData(deck.getUndoType(), oldCardId);
    	return null;
=======
        Deck deck = params[0].getDeck();
        Card newCard;
        long currentCardId = params[0].getLong();
        boolean inReview = params[0].getBoolean();
        long oldCardId = 0;
        String undoType;

        AnkiDb ankiDB = AnkiDatabaseManager.getDatabase(deck.getDeckPath());
        ankiDB.getDatabase().beginTransaction();
        try {
        	oldCardId = deck.undo(currentCardId, inReview);
        	undoType = deck.getUndoType();
        	if (undoType == Deck.UNDO_TYPE_SUSPEND_CARD) {
        		oldCardId = currentCardId;
        	}
            newCard = deck.getCard();
            if (oldCardId != 0 && newCard != null && oldCardId != newCard.getId()) {
            	newCard = deck.cardFromId(oldCardId);
            }
            publishProgress(new TaskData(newCard));
            ankiDB.getDatabase().setTransactionSuccessful();
        } finally {
            ankiDB.getDatabase().endTransaction();
        }

        return new TaskData(undoType, oldCardId);
>>>>>>> 8d7fa293
    }


    private TaskData doInBackgroundRedo(TaskData... params) {
<<<<<<< HEAD
//        Deck deck = params[0].getDeck();
//        Card newCard;
//        long currentCardId = params[0].getLong();
//        boolean inReview = params[0].getBoolean();
//        long oldCardId = 0;
//
//        AnkiDb ankiDB = AnkiDatabaseManager.getDatabase(deck.getDeckPath());
//        ankiDB.getDatabase().beginTransaction();
//        try {
//        	oldCardId = deck.redo(currentCardId, inReview);
//            newCard = deck.getCard();
//            if (oldCardId != 0 && newCard != null && oldCardId != newCard.getId()) {
//            	newCard = deck.cardFromId(oldCardId);
//            }
//            publishProgress(new TaskData(newCard));
//            ankiDB.getDatabase().setTransactionSuccessful();
//        } finally {
//            ankiDB.getDatabase().endTransaction();
//        }

//        return new TaskData(deck.getUndoType(), oldCardId);
        return null;
=======
        Deck deck = params[0].getDeck();
        Card newCard;
        long currentCardId = params[0].getLong();
        boolean inReview = params[0].getBoolean();
        long oldCardId = 0;

        AnkiDb ankiDB = AnkiDatabaseManager.getDatabase(deck.getDeckPath());
        ankiDB.getDatabase().beginTransaction();
        try {
        	oldCardId = deck.redo(currentCardId, inReview);
            newCard = deck.getCard();
            if (oldCardId != 0 && newCard != null && oldCardId != newCard.getId()) {
            	newCard = deck.cardFromId(oldCardId);
            }
            publishProgress(new TaskData(newCard));
            ankiDB.getDatabase().setTransactionSuccessful();
        } finally {
            ankiDB.getDatabase().endTransaction();
        }
        String undoType = deck.getUndoType();
        if (undoType == Deck.UNDO_TYPE_SUSPEND_CARD) {
        	undoType = "redo suspend";
        }
        return new TaskData(undoType, oldCardId);
>>>>>>> 8d7fa293
    }


    private TaskData doInBackgroundLoadCards(TaskData... params) {
        Deck deck = params[0].getDeck();
<<<<<<< HEAD
//        String order = params[0].getOrder();
    	Log.i(AnkiDroidApp.TAG, "doInBackgroundLoadCards");
       	publishProgress(new TaskData(deck.renderQA(null, "all", false)));
        return null;
=======
        int chunk = params[0].getInt();
    	Log.i(AnkiDroidApp.TAG, "doInBackgroundLoadCards");
    	String startId = "";
    	while (true) {
    		ArrayList<HashMap<String, String>> cards = deck.getCards(chunk, startId);
    		if (cards.size() == 0) {
    			return null;	
    		} else {
               	publishProgress(new TaskData(cards));
               	startId = cards.get(cards.size() - 1).get("id");    			
    		}
    	}
>>>>>>> 8d7fa293
    }


    private TaskData doInBackgroundDeleteCard(TaskData... params) {
//        Deck deck = params[0].getDeck();
//        Card card = params[0].getCard();
//        Card newCard = null;
//        Long id = 0l;
//        Log.i(AnkiDroidApp.TAG, "doInBackgroundDeleteCard");
//
//        AnkiDb ankiDB = AnkiDatabaseManager.getDatabase(deck.getDeckPath());
//        ankiDB.getDatabase().beginTransaction();
//        try {
//            id = card.getId();
//            card.delete();
//            deck.reset();
//            newCard = deck.getCard();
//            publishProgress(new TaskData(newCard));
//            ankiDB.getDatabase().setTransactionSuccessful();
//        } finally {
//            ankiDB.getDatabase().endTransaction();
//        }
//        return new TaskData(String.valueOf(id));
    	return null;
    }


    private TaskData doInBackgroundBuryCard(TaskData... params) {
//        Deck deck = params[0].getDeck();
//        Card card = params[0].getCard();
//        Card newCard = null;
        Long id = 0l;
//        Log.i(AnkiDroidApp.TAG, "doInBackgroundBuryCard");
//
//        AnkiDb ankiDB = AnkiDatabaseManager.getDatabase(deck.getDeckPath());
//        ankiDB.getDatabase().beginTransaction();
//        try {
//            id = card.getId();
//            deck.buryFact(card.getFactId(), id);
//            deck.reset();
//            newCard = deck.getCard();
//            publishProgress(new TaskData(newCard));
//            ankiDB.getDatabase().setTransactionSuccessful();
//        } finally {
//            ankiDB.getDatabase().endTransaction();
//        }
        return new TaskData(String.valueOf(id));
    }


    private TaskData doInBackgroundLoadStatistics(TaskData... params) {
        Log.i(AnkiDroidApp.TAG, "doInBackgroundLoadStatistics");
        int type = params[0].getType();
        int period = params[0].getInt();
        Context context = params[0].getContext();
        String[] deckList = params[0].getDeckList();;
        boolean result = false;

        Resources res = context.getResources();
        if (deckList.length == 1 && deckList[0].equals("") && AnkiDroidApp.deck() != null) {
        	result = Statistics.refreshDeckStatistics(context, AnkiDroidApp.deck(), type, Integer.parseInt(res.getStringArray(R.array.statistics_period_values)[period]), res.getStringArray(R.array.statistics_type_labels)[type]);        	
        } else {
        	result = Statistics.refreshAllDeckStatistics(context, deckList, type, Integer.parseInt(res.getStringArray(R.array.statistics_period_values)[period]), res.getStringArray(R.array.statistics_type_labels)[type] + " " + res.getString(R.string.statistics_all_decks));        	
        }
       	publishProgress(new TaskData(result));
        return new TaskData(result);
    }


    private TaskData doInBackgroundOptimizeDeck(TaskData... params) {
        Log.i(AnkiDroidApp.TAG, "doInBackgroundOptimizeDeck");
    	Deck deck = params[0].getDeck();
        long result = 0;
    	result = deck.optimize();
        return new TaskData(deck, result);
    }


    private TaskData doInBackgroundSetJournalMode(TaskData... params) {
        Log.i(AnkiDroidApp.TAG, "doInBackgroundSetJournalMode");
        String path = params[0].getString();
        Deck currentDeck = params[0].getDeck();
        if (currentDeck != null) {
        	currentDeck.closeDeck(false);
        }

        int len = 0;
		File[] fileList;

		File dir = new File(path);
		fileList = dir.listFiles(new AnkiFilter());

		if (dir.exists() && dir.isDirectory() && fileList != null) {
			len = fileList.length;
		} else {
			return null;
		}

		if (len > 0 && fileList != null) {
			Log.i(AnkiDroidApp.TAG, "Set journal mode: number of anki files = " + len);
			for (File file : fileList) {
				// on deck open, journal mode will be automatically set
				String filePath = file.getAbsolutePath();
				Deck deck = Deck.openDeck(filePath, false);
				if (deck != null) {
					Log.i(AnkiDroidApp.TAG, "Journal mode of file " + filePath + " set");
					deck.closeDeck(false);					
				}
			}
		}
        return null;
    }

    
    private TaskData doInBackgroundCloseDeck(TaskData... params) {
        Log.i(AnkiDroidApp.TAG, "doInBackgroundCloseDeck");
    	Deck deck = params[0].getDeck();
    	boolean wait = params[0].getBoolean();
    	if (deck != null) {
    		try {
    			deck.closeDeck(wait);
    		} catch (SQLiteException e) {
    			Log.e(AnkiDroidApp.TAG, "Error on closing deck: " + e);
    		}
    	}
    	return null;
    }


    private TaskData doInBackgroundDeleteBackups(TaskData... params) {
        Log.i(AnkiDroidApp.TAG, "doInBackgroundDeleteBackups");
    	return new TaskData(BackupManager.deleteAllBackups());
    }


    private TaskData doInBackgroundRestoreDeck(TaskData... params) {
        Log.i(AnkiDroidApp.TAG, "doInBackgroundRestoreDeck");
        String[] paths = params[0].getDeckList();
    	return new TaskData(BackupManager.restoreDeckBackup(paths[0], paths[1]));
    }


    private TaskData doInBackgroundSortCards(TaskData... params) {
        Log.i(AnkiDroidApp.TAG, "doInBackgroundSortCards");
		Collections.sort(params[0].getCards(), params[0].getComparator());
		return null;
    }


    private TaskData doInBackgroundLoadTutorial(TaskData... params) {
        Log.i(AnkiDroidApp.TAG, "doInBackgroundLoadTutorial");
        Resources res = AnkiDroidApp.getInstance().getBaseContext().getResources();
        File sampleDeckFile = new File(params[0].getString());
    	publishProgress(new TaskData(res.getString(R.string.tutorial_load)));
    	AnkiDb ankiDB = null;
    	try{
    		// Copy the empty deck from the assets to the SD card.
    		InputStream stream = res.getAssets().open(DeckCreator.EMPTY_DECK_NAME);
    		Utils.writeToFile(stream, sampleDeckFile.getAbsolutePath());
    		stream.close();
        	Deck.initializeEmptyDeck(sampleDeckFile.getAbsolutePath());
    		String[] questions = res.getStringArray(R.array.tutorial_questions);
    		String[] answers = res.getStringArray(R.array.tutorial_answers);
    		String[] sampleQuestions = res.getStringArray(R.array.tutorial_capitals_questions);
    		String[] sampleAnswers = res.getStringArray(R.array.tutorial_capitals_answers);
    		Deck deck = Deck.openDeck(sampleDeckFile.getAbsolutePath(), false);
            ankiDB = AnkiDatabaseManager.getDatabase(deck.getDeckPath());
            ankiDB.getDatabase().beginTransaction();
            CardModel cardModel = null;
    		int len = Math.min(questions.length, answers.length);
    		for (int i = 0; i < len - 1 + Math.min(sampleQuestions.length, sampleAnswers.length); i++) {
    			Fact fact = deck.newFact();
    			if (cardModel == null) {
    				cardModel = deck.activeCardModels(fact).entrySet().iterator().next().getValue();
    			}
    			int fidx = 0;
    			for (Fact.Field f : fact.getFields()) {
    				if (fidx == 0) {
    					f.setValue((i < len - 1) ? questions[i] : sampleQuestions[i - len + 1]);
    				} else if (fidx == 1) {
    					f.setValue((i < len - 1) ? answers[i] : sampleAnswers[i - len + 1]);
    				}
    				fidx++;
    			}
    			if (!deck.importFact(fact, cardModel)) {
    				sampleDeckFile.delete();
    				return new TaskData(TUTORIAL_NOT_CREATED);
    			}
    		}
    		deck.setSessionTimeLimit(0);
    		deck.flushMod();
    		deck.reset();
    		AnkiDroidApp.setDeck(deck);
            ankiDB.getDatabase().setTransactionSuccessful();
        	return new TaskData(DECK_LOADED, deck, null);
        } catch (IOException e) {
        	Log.e(AnkiDroidApp.TAG, Log.getStackTraceString(e));
        	Log.e(AnkiDroidApp.TAG, "Empty deck could not be copied to the sd card.");
        	sampleDeckFile.delete();
        	return new TaskData(TUTORIAL_NOT_CREATED);
    	} catch (RuntimeException e) {
        	Log.e(AnkiDroidApp.TAG, "Error on creating tutorial deck: " + e);
        	sampleDeckFile.delete();
        	return new TaskData(TUTORIAL_NOT_CREATED);
    	} finally {
    		ankiDB.getDatabase().endTransaction();
    	}
    }


    public static interface TaskListener {
        public void onPreExecute();


        public void onPostExecute(TaskData result);


        public void onProgressUpdate(TaskData... values);
    }

    public static class TaskData {
        private Deck mDeck;
        private Card mCard;
        private Fact mFact;
        private int mInteger;
        private String mMsg;
        private boolean previousCardLeech;     // answer card resulted in card marked as leech
        private boolean previousCardSuspended; // answer card resulted in card marked as leech and suspended
        private boolean mBool = false;
        private ArrayList<HashMap<String, String>> mCards;
        private long mLong;
        private Context mContext;
        private int mType;
        private String[] mDeckList;
<<<<<<< HEAD
=======
        private LinkedHashMap<Long, CardModel> mCardModels;
        private Comparator<? super HashMap<String, String>> mComparator;
>>>>>>> 8d7fa293


        public TaskData(int value, Deck deck, Card card) {
            this(value);
            mDeck = deck;
            mCard = card;
        }


        public TaskData(int value, Deck deck, long cardId, boolean bool) {
            this(value);
            mDeck = deck;
            mLong = cardId;
            mBool = bool;
        }


        public TaskData(Card card) {
            mCard = card;
            previousCardLeech = false;
            previousCardSuspended = false;
        }


        public TaskData(Context context, String[] deckList, int type, int period) {
            mContext = context;
            mDeckList = deckList;
            mType = type;
        	mInteger = period;
        }


<<<<<<< HEAD
        public TaskData(ArrayList<String[]> allCards) {
        	if (allCards != null) {
        		mAllCards = new ArrayList<String[]>();
        		mAllCards.addAll(allCards);
        	}
=======
        public TaskData(Deck deck, Fact fact, LinkedHashMap<Long, CardModel> cardModels) {
        	mDeck = deck;
        	mFact = fact;
        	mCardModels = cardModels;
        }


        public TaskData(ArrayList<HashMap<String, String>> cards) {
        	mCards = cards;
        }


        public TaskData(ArrayList<HashMap<String, String>> cards, Comparator<? super HashMap<String, String>> comparator) {
        	mCards = cards;
        	mComparator = comparator;
>>>>>>> 8d7fa293
        }


        public TaskData(Card card, boolean markedLeech, boolean suspendedLeech) {
            mCard = card;
            previousCardLeech = markedLeech;
            previousCardSuspended = suspendedLeech;
        }


        public TaskData(Deck deck, String order) {
            mDeck = deck;
            mMsg = order;
        }

 
        public TaskData(Deck deck, int chunk) {
            mDeck = deck;
            mInteger = chunk;
        }

 
        public TaskData(Deck deck, long value) {
            mDeck = deck;
            mLong = value;
        }

 
        public TaskData(boolean bool) {
            mBool = bool;
        }

 
        public TaskData(int value) {
            mInteger = value;
        }


        public TaskData(String msg) {
            mMsg = msg;
        }


        public TaskData(String msg, long cardId) {
            mMsg = msg;
            mLong = cardId;
        }


        public Deck getDeck() {
            return mDeck;
        }


        public ArrayList<HashMap<String, String>> getCards() {
        	return mCards;
        }


        public Comparator<? super HashMap<String, String>> getComparator() {
        	return mComparator;
        }


        public Card getCard() {
            return mCard;
        }


        public Fact getFact() {
            return mFact;
        }


        public long getLong() {
            return mLong;
        }


        public int getInt() {
            return mInteger;
        }


        public String getString() {
            return mMsg;
        }


        public boolean isPreviousCardLeech() {
            return previousCardLeech;
        }


        public boolean isPreviousCardSuspended() {
            return previousCardSuspended;
        }


        public boolean getBoolean() {
            return mBool;
        }


        public Context getContext() {
            return mContext;
        }


        public int getType() {
            return mType;
        }


        public String[] getDeckList() {
            return mDeckList;
        }
    }

}<|MERGE_RESOLUTION|>--- conflicted
+++ resolved
@@ -26,14 +26,8 @@
 import java.util.HashMap;
 import java.util.LinkedHashMap;
 
-<<<<<<< HEAD
-import com.ichi2.libanki.Card;
-import com.ichi2.libanki.Deck;
-import com.ichi2.libanki.Fact;
-=======
 import com.ichi2.anki.DeckPicker.AnkiFilter;
 import com.tomgibara.android.veecheck.util.PrefSettings;
->>>>>>> 8d7fa293
 
 import android.content.Context;
 import android.content.res.Resources;
@@ -233,18 +227,6 @@
         // Save the fact
         Deck deck = params[0].getDeck();
         Fact editFact = params[0].getFact();
-<<<<<<< HEAD
-//        LinkedHashMap<Long, CardModel> cardModels = params[0].getCardModels();
-//
-//        AnkiDb ankiDB = AnkiDatabaseManager.getDatabase(deck.getDeckPath());
-//        ankiDB.getDatabase().beginTransaction();
-//        try {
-//        	publishProgress(new TaskData(deck.addFact(editFact, cardModels) != null));
-//            ankiDB.getDatabase().setTransactionSuccessful();
-//        } finally {
-//            ankiDB.getDatabase().endTransaction();
-//        }
-=======
         LinkedHashMap<Long, CardModel> cardModels = params[0].getCardModels();
 
         AnkiDb ankiDB = AnkiDatabaseManager.getDatabase(deck.getDeckPath());
@@ -255,7 +237,6 @@
         } finally {
             ankiDB.getDatabase().endTransaction();
         }
->>>>>>> 8d7fa293
         return null;
     }
 
@@ -265,22 +246,6 @@
         Deck deck = params[0].getDeck();
         Card editCard = params[0].getCard();
         Fact editFact = editCard.getFact();
-<<<<<<< HEAD
-//
-//        // Start undo routine
-//        String undoName = Deck.UNDO_TYPE_EDIT_CARD;
-//        deck.setUndoStart(undoName, editCard.getId());
-//
-//        // Set modified also updates the text of cards and their modified flags
-//        editFact.setModified(true, deck, false);
-//        editFact.toDb();
-//
-//        deck.flushMod();
-//
-//        // deck.reset();
-//        deck.setUndoEnd(undoName);
-//        publishProgress(new TaskData(deck.getCurrentCard()));
-=======
         int showQuestion = params[0].getInt();
 
         // Start undo routine
@@ -305,7 +270,6 @@
         } else {
             publishProgress(new TaskData(showQuestion, null, deck.cardFromId(editCard.getId())));        	
         }
->>>>>>> 8d7fa293
 
         return null;
     }
@@ -461,30 +425,6 @@
     }
 
     private TaskData doInBackgroundUndo(TaskData... params) {
-<<<<<<< HEAD
-//        Deck deck = params[0].getDeck();
-//        Card newCard;
-//        long currentCardId = params[0].getLong();
-//        boolean inReview = params[0].getBoolean();
-//        long oldCardId = 0;
-//
-//        AnkiDb ankiDB = AnkiDatabaseManager.getDatabase(deck.getDeckPath());
-//        ankiDB.getDatabase().beginTransaction();
-//        try {
-//        	oldCardId = deck.undo(currentCardId, inReview);
-//            newCard = deck.getCard();
-//            if (oldCardId != 0 && newCard != null && oldCardId != newCard.getId()) {
-//            	newCard = deck.cardFromId(oldCardId);
-//            }
-//            publishProgress(new TaskData(newCard));
-//            ankiDB.getDatabase().setTransactionSuccessful();
-//        } finally {
-//            ankiDB.getDatabase().endTransaction();
-//        }
-//
-//        return new TaskData(deck.getUndoType(), oldCardId);
-    	return null;
-=======
         Deck deck = params[0].getDeck();
         Card newCard;
         long currentCardId = params[0].getLong();
@@ -511,35 +451,10 @@
         }
 
         return new TaskData(undoType, oldCardId);
->>>>>>> 8d7fa293
     }
 
 
     private TaskData doInBackgroundRedo(TaskData... params) {
-<<<<<<< HEAD
-//        Deck deck = params[0].getDeck();
-//        Card newCard;
-//        long currentCardId = params[0].getLong();
-//        boolean inReview = params[0].getBoolean();
-//        long oldCardId = 0;
-//
-//        AnkiDb ankiDB = AnkiDatabaseManager.getDatabase(deck.getDeckPath());
-//        ankiDB.getDatabase().beginTransaction();
-//        try {
-//        	oldCardId = deck.redo(currentCardId, inReview);
-//            newCard = deck.getCard();
-//            if (oldCardId != 0 && newCard != null && oldCardId != newCard.getId()) {
-//            	newCard = deck.cardFromId(oldCardId);
-//            }
-//            publishProgress(new TaskData(newCard));
-//            ankiDB.getDatabase().setTransactionSuccessful();
-//        } finally {
-//            ankiDB.getDatabase().endTransaction();
-//        }
-
-//        return new TaskData(deck.getUndoType(), oldCardId);
-        return null;
-=======
         Deck deck = params[0].getDeck();
         Card newCard;
         long currentCardId = params[0].getLong();
@@ -564,18 +479,11 @@
         	undoType = "redo suspend";
         }
         return new TaskData(undoType, oldCardId);
->>>>>>> 8d7fa293
     }
 
 
     private TaskData doInBackgroundLoadCards(TaskData... params) {
         Deck deck = params[0].getDeck();
-<<<<<<< HEAD
-//        String order = params[0].getOrder();
-    	Log.i(AnkiDroidApp.TAG, "doInBackgroundLoadCards");
-       	publishProgress(new TaskData(deck.renderQA(null, "all", false)));
-        return null;
-=======
         int chunk = params[0].getInt();
     	Log.i(AnkiDroidApp.TAG, "doInBackgroundLoadCards");
     	String startId = "";
@@ -588,7 +496,6 @@
                	startId = cards.get(cards.size() - 1).get("id");    			
     		}
     	}
->>>>>>> 8d7fa293
     }
 
 
@@ -823,11 +730,8 @@
         private Context mContext;
         private int mType;
         private String[] mDeckList;
-<<<<<<< HEAD
-=======
         private LinkedHashMap<Long, CardModel> mCardModels;
         private Comparator<? super HashMap<String, String>> mComparator;
->>>>>>> 8d7fa293
 
 
         public TaskData(int value, Deck deck, Card card) {
@@ -860,13 +764,6 @@
         }
 
 
-<<<<<<< HEAD
-        public TaskData(ArrayList<String[]> allCards) {
-        	if (allCards != null) {
-        		mAllCards = new ArrayList<String[]>();
-        		mAllCards.addAll(allCards);
-        	}
-=======
         public TaskData(Deck deck, Fact fact, LinkedHashMap<Long, CardModel> cardModels) {
         	mDeck = deck;
         	mFact = fact;
@@ -882,7 +779,6 @@
         public TaskData(ArrayList<HashMap<String, String>> cards, Comparator<? super HashMap<String, String>> comparator) {
         	mCards = cards;
         	mComparator = comparator;
->>>>>>> 8d7fa293
         }
 
 
@@ -997,6 +893,11 @@
         }
 
 
+        public LinkedHashMap<Long, CardModel> getCardModels() {
+            return mCardModels;
+        }
+
+
         public String[] getDeckList() {
             return mDeckList;
         }
