--- conflicted
+++ resolved
@@ -1,18 +1,18 @@
 /****************************************************************************************
- * Copyright (c) 2009 Daniel Svärd <daniel.svard@gmail.com>                             *
- *                                                                                      *
- * This program is free software; you can redistribute it and/or modify it under        *
- * the terms of the GNU General Public License as published by the Free Software        *
- * Foundation; either version 3 of the License, or (at your option) any later           *
- * version.                                                                             *
- *                                                                                      *
- * This program is distributed in the hope that it will be useful, but WITHOUT ANY      *
- * WARRANTY; without even the implied warranty of MERCHANTABILITY or FITNESS FOR A      *
- * PARTICULAR PURPOSE. See the GNU General Public License for more details.             *
- *                                                                                      *
- * You should have received a copy of the GNU General Public License along with         *
- * this program.  If not, see <http://www.gnu.org/licenses/>.                           *
- ****************************************************************************************/
+* Copyright (c) 2009 Daniel Svärd <daniel.svard@gmail.com>                             *
+*                                                                                      *
+* This program is free software; you can redistribute it and/or modify it under        *
+* the terms of the GNU General Public License as published by the Free Software        *
+* Foundation; either version 3 of the License, or (at your option) any later           *
+* version.                                                                             *
+*                                                                                      *
+* This program is distributed in the hope that it will be useful, but WITHOUT ANY      *
+* WARRANTY; without even the implied warranty of MERCHANTABILITY or FITNESS FOR A      *
+* PARTICULAR PURPOSE. See the GNU General Public License for more details.             *
+*                                                                                      *
+* You should have received a copy of the GNU General Public License along with         *
+* this program.  If not, see <http://www.gnu.org/licenses/>.                           *
+****************************************************************************************/
 
 package com.ichi2.anki;
 
@@ -30,76 +30,74 @@
 public class DeckTask extends AsyncTask<DeckTask.TaskData, DeckTask.TaskData, DeckTask.TaskData>
 {
 
-<<<<<<< HEAD
-    /**
-     * Tag for logging messages
-     */
-    private static final String TAG = "AnkiDroid";
-
-    public static final int TASK_TYPE_LOAD_DECK = 0;
-    public static final int TASK_TYPE_ANSWER_CARD = 1;
-    public static final int TASK_TYPE_SUSPEND_CARD = 2;
+	/**
+	 * Tag for logging messages
+	 */
+	private static final String TAG = "AnkiDroid";
+
+	public static final int TASK_TYPE_LOAD_DECK = 0;
+	public static final int TASK_TYPE_ANSWER_CARD = 1;
+	public static final int TASK_TYPE_SUSPEND_CARD = 2;
     public static final int TASK_TYPE_UPDATE_FACT = 3;
 
-    private static DeckTask instance;
-
-    int type;
-    TaskListener listener;
-
-    public static DeckTask launchDeckTask(int type, TaskListener listener, TaskData... params)
-    {
-        try
-        {
-            if ((instance != null) && (instance.getStatus() != AsyncTask.Status.FINISHED))
-                instance.get();
-        } catch (Exception e)
-        {
-            e.printStackTrace();
-        }
-
-        instance = new DeckTask();
-        instance.listener = listener;
-        instance.type = type;
-
-        return (DeckTask) instance.execute(params);
-    }
-
-    @Override
-    protected TaskData doInBackground(TaskData... params)
-    {
-        switch (type)
-        {
-        case TASK_TYPE_LOAD_DECK:
-            return doInBackgroundLoadDeck(params);
-        case TASK_TYPE_ANSWER_CARD:
-            return doInBackgroundAnswerCard(params);
-        case TASK_TYPE_SUSPEND_CARD:
-            return doInBackgroundSuspendCard(params);
+	private static DeckTask instance;
+
+	int type;
+	TaskListener listener;
+
+	public static DeckTask launchDeckTask(int type, TaskListener listener, TaskData... params)
+	{
+		try
+		{
+			if ((instance != null) && (instance.getStatus() != AsyncTask.Status.FINISHED))
+				instance.get();
+		} catch (Exception e)
+		{
+			e.printStackTrace();
+		}
+
+		instance = new DeckTask();
+		instance.listener = listener;
+		instance.type = type;
+
+		return (DeckTask) instance.execute(params);
+	}
+
+	@Override
+	protected TaskData doInBackground(TaskData... params)
+	{
+		switch (type)
+		{
+		case TASK_TYPE_LOAD_DECK:
+			return doInBackgroundLoadDeck(params);
+		case TASK_TYPE_ANSWER_CARD:
+			return doInBackgroundAnswerCard(params);
+		case TASK_TYPE_SUSPEND_CARD:
+			return doInBackgroundSuspendCard(params);
         case TASK_TYPE_UPDATE_FACT:
             return doInBackgroundUpdateFact(params);
-        default:
-            return null;
-        }
-    }
-
-
-    @Override
-    protected void onPreExecute()
-    {
-        listener.onPreExecute();
-    }
-
-    @Override
-    protected void onProgressUpdate(TaskData... values)
-    {
-        listener.onProgressUpdate(values);
-    }
-
-    @Override
-    protected void onPostExecute(TaskData result)
-    {
-        listener.onPostExecute(result);
-    }
+		default:
+			return null;
+		}
+	}
+
+	@Override
+	protected void onPreExecute()
+	{
+		listener.onPreExecute();
+	}
+
+	@Override
+	protected void onProgressUpdate(TaskData... values)
+	{
+		listener.onProgressUpdate(values);
+	}
+
+	@Override
+	protected void onPostExecute(TaskData result)
+	{
+		listener.onPostExecute(result);
+	}
 
     private TaskData doInBackgroundUpdateFact(TaskData[] params) {
 
@@ -125,216 +123,6 @@
 
     
 
-    private TaskData doInBackgroundAnswerCard(TaskData... params)
-    {
-        long start, stop;
-        Deck deck = params[0].getDeck();
-        Card oldCard = params[0].getCard();
-        int ease = params[0].getInt();
-        Card newCard;
-
-        if (oldCard != null)
-        {
-            start = System.currentTimeMillis();
-            oldCard.temporarilySetLowestPriority();
-            deck.decreaseCounts(oldCard);
-            stop = System.currentTimeMillis();
-            Log.v(TAG, "doInBackground - Set old card 0 priority in " + (stop - start) + " ms.");
-        }
-
-        start = System.currentTimeMillis();
-        newCard = deck.getCard();
-        stop = System.currentTimeMillis();
-        Log.v(TAG, "doInBackground - Loaded new card in " + (stop - start) + " ms.");
-        publishProgress(new TaskData(newCard));
-
-        if (ease != 0 && oldCard != null)
-        {
-            start = System.currentTimeMillis();
-            deck.answerCard(oldCard, ease);
-            stop = System.currentTimeMillis();
-            Log.v(TAG, "doInBackground - Answered old card in " + (stop - start) + " ms.");
-        }
-
-        return null;
-    }
-
-    private TaskData doInBackgroundLoadDeck(TaskData... params)
-    {
-        String deckFilename = params[0].getString();
-        Log.i(TAG, "doInBackgroundLoadDeck - deckFilename = " + deckFilename);
-
-        Log.i(TAG, "loadDeck - SD card mounted and existent file -> Loading deck...");
-        try
-        {
-            // Open the right deck.
-            Deck deck = Deck.openDeck(deckFilename);
-            // Start by getting the first card and displaying it.
-            Card card = deck.getCard();
-            Log.i(TAG, "Deck loaded!");
-
-            return new TaskData(Ankidroid.DECK_LOADED, deck, card);
-        } catch (SQLException e)
-        {
-            Log.i(TAG, "The database " + deckFilename + " could not be opened = " + e.getMessage());
-            return new TaskData(Ankidroid.DECK_NOT_LOADED);
-        } catch (CursorIndexOutOfBoundsException e)
-        {
-            Log.i(TAG, "The deck has no cards = " + e.getMessage());;
-            return new TaskData(Ankidroid.DECK_EMPTY);
-        }
-    }
-
-    private TaskData doInBackgroundSuspendCard(TaskData... params)
-    {
-        long start, stop;
-        Deck deck = params[0].getDeck();
-        Card oldCard = params[0].getCard();
-        Card newCard;
-
-        if (oldCard != null)
-        {
-            start = System.currentTimeMillis();
-            deck.suspendCard(oldCard.id);
-            stop = System.currentTimeMillis();
-            Log.v(TAG, "doInBackgroundSuspendCard - Suspended card in " + (stop - start) + " ms.");
-        }
-
-        start = System.currentTimeMillis();
-        newCard = deck.getCard();
-        stop = System.currentTimeMillis();
-        Log.v(TAG, "doInBackgroundSuspendCard - Loaded new card in " + (stop - start) + " ms.");
-        publishProgress(new TaskData(newCard));
-
-        return null;
-    }
-
-    public static interface TaskListener
-    {
-        public void onPreExecute();
-
-        public void onPostExecute(TaskData result);
-
-        public void onProgressUpdate(TaskData... values);
-    }
-
-    public static class TaskData
-    {
-        private Deck deck;
-        private Card card;
-        private int integer;
-        private String msg;
-
-        public TaskData(int value, Deck deck, Card card)
-        {
-            this(value);
-            this.deck = deck;
-            this.card = card;
-        }
-
-        public TaskData(Card card)
-        {
-            this.card = card;
-        }
-
-        public TaskData(int value)
-        {
-            this.integer = value;
-        }
-
-        public TaskData(String msg)
-        {
-            this.msg = msg;
-        }
-
-        public Deck getDeck()
-        {
-            return deck;
-        }
-
-        public Card getCard()
-        {
-            return card;
-        }
-
-        public int getInt()
-        {
-            return integer;
-        }
-
-        public String getString()
-        {
-            return msg;
-        }
-
-    }
-=======
-	/**
-	 * Tag for logging messages
-	 */
-	private static final String TAG = "AnkiDroid";
-
-	public static final int TASK_TYPE_LOAD_DECK = 0;
-	public static final int TASK_TYPE_ANSWER_CARD = 1;
-	public static final int TASK_TYPE_SUSPEND_CARD = 2;
-
-	private static DeckTask instance;
-
-	int type;
-	TaskListener listener;
-
-	public static DeckTask launchDeckTask(int type, TaskListener listener, TaskData... params)
-	{
-		try
-		{
-			if ((instance != null) && (instance.getStatus() != AsyncTask.Status.FINISHED))
-				instance.get();
-		} catch (Exception e)
-		{
-			e.printStackTrace();
-		}
-
-		instance = new DeckTask();
-		instance.listener = listener;
-		instance.type = type;
-
-		return (DeckTask) instance.execute(params);
-	}
-
-	@Override
-	protected TaskData doInBackground(TaskData... params)
-	{
-		switch (type)
-		{
-		case TASK_TYPE_LOAD_DECK:
-			return doInBackgroundLoadDeck(params);
-		case TASK_TYPE_ANSWER_CARD:
-			return doInBackgroundAnswerCard(params);
-		case TASK_TYPE_SUSPEND_CARD:
-			return doInBackgroundSuspendCard(params);
-		default:
-			return null;
-		}
-	}
-
-	@Override
-	protected void onPreExecute()
-	{
-		listener.onPreExecute();
-	}
-
-	@Override
-	protected void onProgressUpdate(TaskData... values)
-	{
-		listener.onProgressUpdate(values);
-	}
-
-	@Override
-	protected void onPostExecute(TaskData result)
-	{
-		listener.onPostExecute(result);
-	}
-
 	private TaskData doInBackgroundAnswerCard(TaskData... params)
 	{
 		long start, stop;
@@ -484,6 +272,5 @@
 		}
 
 	}
->>>>>>> be5c213d
 
 }