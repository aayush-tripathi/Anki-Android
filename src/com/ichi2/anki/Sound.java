--- conflicted
+++ resolved
@@ -132,18 +132,10 @@
     public static void playSound(String soundPath, boolean playAll) {
         if (soundPath.substring(0, 3).equals("tts")) {
         	ReadText.textToSpeech(soundPath.substring(4, soundPath.length()), Integer.parseInt(soundPath.substring(3, 4)));
-<<<<<<< HEAD
-        } else 
-        	if (sSoundPaths.contains(soundPath)) {
-            sMediaPlayer = new MediaPlayer();
-            try {
-                // soundPath is usually an URI, but Media player requires a path not url encoded
-=======
         } else if (sSoundPaths.contains(soundPath)) {
     	    sMediaPlayer = new MediaPlayer();
     	    try {
     	        // soundPath is usually an URI, but Media player requires a path not url encoded
->>>>>>> 561aedcb
                 URI soundURI = new URI(soundPath);
                 soundPath = new File(soundURI).getAbsolutePath();
                 sMediaPlayer.setDataSource(soundPath);
