--- conflicted
+++ resolved
@@ -1064,19 +1064,14 @@
         super.onActivityResult(requestCode, resultCode, intent);
 
         if (requestCode == PREFERENCES_UPDATE) {
-<<<<<<< HEAD
             if (resultCode == StudyOptions.RESULT_RESTART) {
             	setResult(StudyOptions.RESULT_RESTART);
             	finish();
             } else {
             	SharedPreferences preferences = PrefSettings.getSharedPrefs(getBaseContext());
                 if (!mPrefDeckPath.equals(preferences.getString("deckPath", AnkiDroidApp.getStorageDirectory())) || mPrefDeckOrder != Integer.parseInt(preferences.getString("deckOrder", "0"))) {
-                	populateDeckList(mPrefDeckPath);                }            	
-=======
-            SharedPreferences preferences = PrefSettings.getSharedPrefs(getBaseContext());
-            if (!mPrefDeckPath.equals(preferences.getString("deckPath", AnkiDroidApp.getStorageDirectory())) || mPrefDeckOrder != Integer.parseInt(preferences.getString("deckOrder", "0"))) {
-            	populateDeckList(mPrefDeckPath);
->>>>>>> 4afdf1af
+                	populateDeckList(mPrefDeckPath);
+                }            	
             }
         } else if ((requestCode == CREATE_DECK || requestCode == DOWNLOAD_PERSONAL_DECK || requestCode == DOWNLOAD_SHARED_DECK) && resultCode == RESULT_OK) {
         	populateDeckList(mPrefDeckPath);
