--- conflicted
+++ resolved
@@ -125,7 +125,7 @@
 
             String path = data.getString("absPath");
             int msgtype = data.getInt("msgtype");
-                        
+
             if (msgtype == DeckPicker.MSG_UPGRADE_NEEDED) {
                 dueString = res.getString(R.string.deckpicker_upgrading);
                 newString = "";
@@ -515,13 +515,6 @@
                         Log.w(AnkiDroidApp.TAG, "Could not open database " + path);
                         continue;
                     }
-<<<<<<< HEAD
-                    int dueCards = deck.getDueCount();
-                    int totalCards = deck.getCardCount();
-                    int newCards = deck.getNewCountToday();
-                    deck.closeDeck();
-=======
->>>>>>> 0d915f97
 
                     Bundle data = new Bundle();
                     Message msg = Message.obtain();
@@ -536,9 +529,9 @@
                         msg.setData(data);
                         mHandler.sendMessage(msg);
                     } else {
-                        int dueCards = deck.failedSoonCount + deck.revCount;
-                        int totalCards = deck.cardCount;
-                        int newCards = deck.newCountToday;
+                        int dueCards = deck.getDueCount();
+                        int totalCards = deck.getCardCount();
+                        int newCards = deck.getNewCountToday();
                         String upgradeNotes = deck.upgradeNotesToMessages(deck, getResources());
                         deck.closeDeck();
 
