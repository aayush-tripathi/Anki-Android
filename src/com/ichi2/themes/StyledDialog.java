/****************************************************************************************
 * Copyright (c) 2011 Norbert Nagold <norbert.nagold@gmail.com>                         *
 *                                                                                      *
 * based on custom Dialog windows by antoine vianey                                     *
 *                                                                                      *
 * This program is free software; you can redistribute it and/or modify it under        *
 * the terms of the GNU General Public License as published by the Free Software        *
 * Foundation; either version 3 of the License, or (at your option) any later           *
 * version.                                                                             *
 *                                                                                      *
 * This program is distributed in the hope that it will be useful, but WITHOUT ANY      *
 * WARRANTY; without even the implied warranty of MERCHANTABILITY or FITNESS FOR A      *
 * PARTICULAR PURPOSE. See the GNU General Public License for more details.             *
 *                                                                                      *
 * You should have received a copy of the GNU General Public License along with         *
 * this program.  If not, see <http://www.gnu.org/licenses/>.                           *
 ****************************************************************************************/

package com.ichi2.themes;

import android.app.Dialog;
import android.content.Context;
import android.content.DialogInterface;
import android.view.LayoutInflater;
import android.view.View;
import android.view.ViewGroup.LayoutParams;
import android.widget.AdapterView;
import android.widget.AdapterView.OnItemClickListener;
import android.widget.ArrayAdapter;
import android.widget.Button;
import android.widget.FrameLayout;
import android.widget.ImageView;
import android.widget.LinearLayout;
import android.widget.ListView;
import android.widget.TextView;

import com.ichi2.anki.R;
import com.ichi2.anki.StudyOptions;

import java.util.ArrayList;
import java.util.List;
 

public class StyledDialog extends Dialog {

	private Context mContext;
	private List<String> mItemList;
	private boolean[] mCheckedItems;
	private ArrayAdapter mListAdapter;
	private OnClickListener mListener;
	private ListView mListView;
	private boolean mDoNotShow = false;


    public StyledDialog(Context context) {
        super(context, R.style.StyledDialog);
        mContext = context;
    }

    @Override
<<<<<<< HEAD
    public void onResume() {
=======
    public void onAttachedToWindow() {
        if(StudyOptions.getApiLevel() >= 5) {
            super.onAttachedToWindow();
        }
>>>>>>> c7cbd3a8
    	if (mDoNotShow) {
        	this.dismiss();
    	}
    }
    

//    @Override
//    public void onAttachedToWindow() {
//    	super.onAttachedToWindow();
//    	if (mDoNotShow) {
//        	this.dismiss();    		
//    	}
//    }
    

    public void setMessage(CharSequence message) {
    	View main = super.getWindow().getDecorView();
    	((TextView) main.findViewById(R.id.message)).setText(message);
        ((View) main.findViewById(R.id.contentPanel)).setVisibility(View.VISIBLE);
    }


    public void setTitle(String message) {
    	View main = super.getWindow().getDecorView();
    	((TextView) main.findViewById(R.id.alertTitle)).setText(message);
    }


    public void setMessage(String message) {
    	View main = super.getWindow().getDecorView();
    	((TextView) main.findViewById(R.id.message)).setText(message);
        ((View) main.findViewById(R.id.contentPanel)).setVisibility(View.VISIBLE);
    }


    public void setEnabled(boolean enabled) {
    	mDoNotShow = !enabled;
    }


    public void setItems(int type, ListView listview, String[] values, int checkedItem, boolean[] checked, DialogInterface.OnClickListener listener) {
    	mListView = listview;
    	mItemList = new ArrayList<String>();
        for (String titel : values) {
        	mItemList.add(titel);
        }
        mListener = listener;
    	if (type == 3) {
	        mListView.setOnItemClickListener(new OnItemClickListener() {
    				@Override    
    				public void onItemClick(AdapterView<?> parent, View view, int position, long id) {
    						mListener.onClick(StyledDialog.this, position);
    			    	}
			    });
    	} else {
	        mListView.setOnItemClickListener(new OnItemClickListener() {
    				@Override    
    				public void onItemClick(AdapterView<?> parent, View view, int position, long id) {
    						mListener.onClick(StyledDialog.this, position);
						StyledDialog.this.dismiss();
    			    	}
			    });
    	}
    	switch (type) {
    	case 1:
    		mListAdapter = new ArrayAdapter(mContext, R.layout.select_dialog_nochoice, 0, mItemList);
    		mListView.setAdapter(mListAdapter);
    		mListView.setChoiceMode(ListView.CHOICE_MODE_NONE);
	    	break;
    	case 2:
    		mListAdapter = new ArrayAdapter(mContext, R.layout.select_dialog_singlechoice, 0, mItemList);
    		mListView.setAdapter(mListAdapter);
    		mListView.setChoiceMode(ListView.CHOICE_MODE_SINGLE);
    		mListView.setItemChecked(checkedItem, true);
        	break;
    	case 3:
    		mListAdapter = new ArrayAdapter(mContext, R.layout.select_dialog_multichoice, 0, mItemList);
    		mListView.setAdapter(mListAdapter);
    		mListView.setChoiceMode(ListView.CHOICE_MODE_MULTIPLE);
	    	for (int i = 0; i < checked.length; i++) {
	    		listview.setItemChecked(i, checked[i]);
	    	}
	    	break;
    	}
    }


    public Button getButton(int which) {
    	switch (which) {
    	case Dialog.BUTTON_POSITIVE:
    		return (Button) super.getWindow().getDecorView().findViewById(R.id.button1);
    	case Dialog.BUTTON_NEGATIVE:
    		return (Button) super.getWindow().getDecorView().findViewById(R.id.button2);
    	case Dialog.BUTTON_NEUTRAL:
    		return (Button) super.getWindow().getDecorView().findViewById(R.id.button3);
		default:
    		return null;
    	}
    }


    public void addMultiChoiceItems(String value, boolean checked) {
    	mItemList.add(0, value);
    	mListView.setItemChecked(0, checked);
    	boolean[] newChecked = new boolean[mItemList.size()];
    	newChecked[0] = checked;
    	for (int i = 1; i < mItemList.size(); i++) {
    		boolean c = mCheckedItems[i-1];
    		mListView.setItemChecked(i, c);
    		newChecked[i] = c;
    	}
    	mCheckedItems = newChecked;
    	mListAdapter.notifyDataSetChanged();
    }


    public void setMultiChoiceItems(String[] values, boolean[] checked, DialogInterface.OnClickListener listener) {
    	View main = super.getWindow().getDecorView();
    	mCheckedItems = checked;
        ((View) main.findViewById(R.id.listViewPanel)).setVisibility(View.VISIBLE);
    	setItems(3, (ListView) super.getWindow().getDecorView().findViewById(R.id.listview), values, 0, mCheckedItems, listener);
	}


    public void changeListItem(int position, String text) {
    	mItemList.remove(position);
    	mItemList.add(position, text);
    	mListAdapter.notifyDataSetChanged();
    }


    public static class Builder {
 
        private Context context;
        private String title;
        private String message;
        private String positiveButtonText;
        private String negativeButtonText;
        private String neutralButtonText;
        private View contentView;
        private int bottomMargin = 0;
        private boolean brightViewBackground = false;
        private int icon = 0;
 
        private DialogInterface.OnClickListener positiveButtonClickListener;
        private DialogInterface.OnClickListener negativeButtonClickListener;
        private DialogInterface.OnClickListener neutralButtonClickListener;
        private DialogInterface.OnCancelListener cancelListener;
        private DialogInterface.OnDismissListener dismissListener;
        private boolean cancelable = true;

        private String[] itemTitels;
        private int checkedItem;
        private boolean[] multipleCheckedItems;
        private int listStyle = 0;
        private DialogInterface.OnClickListener itemClickListener;
 

        public Builder(Context context) {
            this.context = context;
        }


        /**
         * Set the Dialog message from String
         * @param title
         * @return
         */
        public Builder setMessage(String message) {
            this.message = message;
            return this;
        }


        /**
         * Set the Dialog message from resource
         * @param title
         * @return
         */
        public Builder setMessage(int message) {
            this.message = (String) context.getText(message);
            return this;
        }
 

        public Builder setIcon(int icon) {
            this.icon = icon;
            return this;
        }


        /**
         * Set the Dialog title from resource
         * @param title
         * @return
         */
        public Builder setTitle(int title) {
            this.title = (String) context.getText(title);
            return this;
        }


        /**
         * Set the Dialog title from String
         * @param title
         * @return
         */
        public Builder setTitle(String title) {
            this.title = title;
            return this;
        }


        /**
         * Set a custom content view for the Dialog.
         * If a message is set, the contentView is not
         * added to the Dialog...
         * @param v
         * @return
         */
        public Builder setContentView(View v) {
            this.contentView = v;
            return this;
        }
 

        public Builder setView(View v) {
        	return setView(v, false);
        }
        public Builder setView(View v, boolean isSingleView) {
        	return setView(v, isSingleView, false);
        }
        public Builder setView(View v, boolean isSingleView, boolean bright) {
            this.contentView = v;
        	this.bottomMargin = isSingleView ? 5 : 0;
            this.brightViewBackground = bright;
            return this;
        }


        /**
         * Set the positive button resource and it's listener
         * @param positiveButtonText
         * @param listener
         * @return
         */
        public Builder setPositiveButton(int positiveButtonText,
                DialogInterface.OnClickListener listener) {
            this.positiveButtonText = (String) context
                    .getText(positiveButtonText);
            this.positiveButtonClickListener = listener;
            return this;
        }


        /**
         * Set the positive button text and it's listener
         * @param positiveButtonText
         * @param listener
         * @return
         */
        public Builder setPositiveButton(String positiveButtonText,
                DialogInterface.OnClickListener listener) {
            this.positiveButtonText = positiveButtonText;
            this.positiveButtonClickListener = listener;
            return this;
        }


        /**
         * Set the negative button resource and it's listener
         * @param negativeButtonText
         * @param listener
         * @return
         */
        public Builder setNegativeButton(int negativeButtonText,
                DialogInterface.OnClickListener listener) {
            this.negativeButtonText = (String) context
                    .getText(negativeButtonText);
            this.negativeButtonClickListener = listener;
            return this;
        }


        /**
         * Set the negative button text and it's listener
         * @param negativeButtonText
         * @param listener
         * @return
         */
        public Builder setNegativeButton(String negativeButtonText,
                DialogInterface.OnClickListener listener) {
            this.negativeButtonText = negativeButtonText;
            this.negativeButtonClickListener = listener;
            return this;
        }


        /**
         * Set the neutral button resource and it's listener
         * @param neutralButtonText
         * @param listener
         * @return
         */
        public Builder setNeutralButton(int neutralButtonText,
                DialogInterface.OnClickListener listener) {
            this.neutralButtonText = (String) context
                    .getText(neutralButtonText);
            this.neutralButtonClickListener = listener;
            return this;
        }


        /**
         * Set the neutral button text and it's listener
         * @param neutralButtonText
         * @param listener
         * @return
         */
        public Builder setNeutralButton(String neutralButtonText,
                DialogInterface.OnClickListener listener) {
            this.neutralButtonText = neutralButtonText;
            this.neutralButtonClickListener = listener;
            return this;
        }


        public Builder setOnCancelListener(DialogInterface.OnCancelListener listener) {
            this.cancelListener = listener;
            return this;
        }


        public Builder setOnDismissListener(DialogInterface.OnDismissListener listener) {
            this.dismissListener = listener;
            return this;
        }


        public Builder setCancelable(boolean cancelable) {
            this.cancelable = cancelable;
            return this;
        }


        public Builder setItems(String[] values, DialogInterface.OnClickListener listener) {
        	this.itemTitels = values;
        	this.itemClickListener = listener;
        	this.listStyle = 1;
        	return this;
        }


        public Builder setSingleChoiceItems(String[] values, int checked, DialogInterface.OnClickListener listener) {
        	this.itemTitels = values;
        	this.checkedItem = checked;
        	this.itemClickListener = listener;
        	this.listStyle = 2;
        	return this;
        }


        public Builder setMultiChoiceItems(String[] values, boolean[] checked, DialogInterface.OnClickListener listener) {
        	this.itemTitels = values;
        	this.multipleCheckedItems = checked;
        	this.itemClickListener = listener;
        	this.listStyle = 3;
        	return this;
        }


        /**
         * Create the styled dialog
         */
        public StyledDialog create() {
            final StyledDialog dialog = new StyledDialog(context);
            LayoutInflater inflater = (LayoutInflater) context.getSystemService(Context.LAYOUT_INFLATER_SERVICE);

            View layout = inflater.inflate(R.layout.styled_dialog, null);
            dialog.addContentView(layout, new LayoutParams(LayoutParams.FILL_PARENT, LayoutParams.WRAP_CONTENT));

            // set title
            if (title != null && title.length() > 0) {
                ((TextView) layout.findViewById(R.id.alertTitle)).setText(title);            	
                if (icon != 0) {
                    ((ImageView) layout.findViewById(R.id.icon)).setImageResource(icon);            	
                } else {
                	layout.findViewById(R.id.icon).setVisibility(View.GONE);
                }
            } else {
            	layout.findViewById(R.id.topPanel).setVisibility(View.GONE);
            }

            // set buttons
            int numberOfButtons = 0;
            if (positiveButtonText != null) {
                Button button1 = (Button) layout.findViewById(R.id.button1);
                button1.setText(positiveButtonText);
                button1.setOnClickListener(
                        new OnClickForwarder(dialog, DialogInterface.BUTTON_POSITIVE, positiveButtonClickListener));
                numberOfButtons++;
            } else {
                layout.findViewById(R.id.button1).setVisibility(View.GONE);
            }
            if (negativeButtonText != null) {
                Button button2 = (Button) layout.findViewById(R.id.button2);
                button2.setText(negativeButtonText);
                button2.setOnClickListener(
                        new OnClickForwarder(dialog, DialogInterface.BUTTON_NEGATIVE, negativeButtonClickListener));
                numberOfButtons++;
            } else {
                layout.findViewById(R.id.button2).setVisibility(View.GONE);
            }
            if (neutralButtonText != null) {
                Button button3 = (Button) layout.findViewById(R.id.button3);
                button3.setText(neutralButtonText);
                button3.setOnClickListener(
                        new OnClickForwarder(dialog, DialogInterface.BUTTON_NEUTRAL, neutralButtonClickListener));
                numberOfButtons++;
            } else {
                layout.findViewById(R.id.button3).setVisibility(View.GONE);
            }
            if (numberOfButtons == 0) {
            	layout.findViewById(R.id.buttonPanel).setVisibility(View.GONE);
            }

            dialog.setCancelable(cancelable);
            dialog.setOnCancelListener(cancelListener);
            
            dialog.setOnDismissListener(dismissListener);

            // set the message
            if (message != null) {
                ((TextView) layout.findViewById(R.id.message)).setText(message);
            } else {
            	((LinearLayout) layout.findViewById(R.id.contentPanel)).setVisibility(View.GONE);
            }

            // set single and multiple choice listview
            if (itemTitels != null) {
            	dialog.setItems(listStyle, (ListView) layout.findViewById(R.id.listview), itemTitels, checkedItem, multipleCheckedItems, itemClickListener);
                // ((View) layout.findViewById(R.id.titleDivider)).setVisibility(View.GONE);
            } else {
            	((View) layout.findViewById(R.id.listViewPanel)).setVisibility(View.GONE);
            }

            // set a custom view
            if (contentView != null) {
            	FrameLayout frame = (FrameLayout) layout.findViewById(R.id.custom);
            	float factor = context.getResources().getDisplayMetrics().density;
        		frame.setPadding((int)(2 * factor), (int)((5  - bottomMargin) * factor), (int)(2 * factor), (int)(bottomMargin * factor));
            	frame.removeAllViews();
            	frame.addView(contentView);
            } else {
            	((View) layout.findViewById(R.id.customPanel)).setVisibility(View.GONE);
            }

            // set background
            Themes.setStyledDialogBackgrounds(layout, numberOfButtons, brightViewBackground);

            dialog.setContentView(layout);
            return dialog;
        }
 

        public void show() {
        	create().show();
        }

    }


    private static class OnClickForwarder implements View.OnClickListener {

        private final DialogInterface mDialog;
        private final int mWhich;
        private final DialogInterface.OnClickListener mListener;


        public OnClickForwarder(DialogInterface dialog, int which, DialogInterface.OnClickListener listener) {
            mDialog = dialog;
            mWhich = which;
            mListener = listener;
        }


        @Override
        public void onClick(View view) {
            if (mListener != null) {
                mListener.onClick(mDialog, mWhich);
            }
            mDialog.dismiss();
        }
    }
}<|MERGE_RESOLUTION|>--- conflicted
+++ resolved
@@ -58,28 +58,15 @@
     }
 
     @Override
-<<<<<<< HEAD
-    public void onResume() {
-=======
     public void onAttachedToWindow() {
         if(StudyOptions.getApiLevel() >= 5) {
             super.onAttachedToWindow();
         }
->>>>>>> c7cbd3a8
     	if (mDoNotShow) {
         	this.dismiss();
     	}
     }
-    
-
-//    @Override
-//    public void onAttachedToWindow() {
-//    	super.onAttachedToWindow();
-//    	if (mDoNotShow) {
-//        	this.dismiss();    		
-//    	}
-//    }
-    
+
 
     public void setMessage(CharSequence message) {
     	View main = super.getWindow().getDecorView();
