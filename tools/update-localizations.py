#!/usr/bin/python
# -*- coding: utf-8 -*-

# Copyright (c) 2010 norbert.nagold@gmail.com
#
# This program is free software; you can redistribute it and/or modify it under
# the terms of the GNU General Public License as published by the Free Software
# Foundation; either version 3 of the License, or (at your option) any later
# version.
#
# This program is distributed in the hope that it will be useful, but WITHOUT ANY
# WARRANTY; without even the implied warranty of MERCHANTABILITY or FITNESS FOR A
# PARTICULAR PURPOSE. See the GNU General Public License for more details.
#
# You should have received a copy of the GNU General Public License along with
# this program.  If not, see <http://www.gnu.org/licenses/>.
#
# This script extract localization from ankidroid.zip into the right folders.
# http://crowdin.net/download/project/ankidroid.zip

# Below is the list of official AnkiDroid localizations.
# Add a language if 01-core.xml is translated
# Do not remove languages.
# When you add a language, please also add it to mAppLanguages in Preferences.java

<<<<<<< HEAD
languages = ['ar', 'bg', 'ca', 'cs', 'de', 'el', 'es-AR', 'es-ES', 'et', 'fa', 'fi', 'fr', 'hu', 'id', 'it', 'ja', 'ko', 'nl', 'no', 'pl', 'pt-PT', 'pt-BR', 'ro', 'ru', 'sr', 'sv-SE', 'th', 'tr', 'uk', 'vi', 'zh-CN', 'zh-TW']
=======
languages = ['ar', 'bg', 'ca', 'cs', 'de', 'el', 'es-AR', 'es-ES', 'et', 'fa', 'fi', 'fr', 'gl', 'he', 'hi', 'hu', 'id', 'it', 'ja', 'ko', 'lt', 'nl', 'no', 'pl', 'pt-PT', 'pt-BR', 'ro', 'ru', 'sk', 'sl', 'sr', 'sv-SE', 'th', 'tr', 'uk', 'vi', 'zh-CN', 'zh-TW'];
>>>>>>> 83d2770f
# languages which are localized for more than one region
localizedRegions = ['es', 'pt', 'zh']

fileNames = ['01-core', '02-strings', '03-dialogs', '04-network', '05-feedback', '06-statistics', '07-cardbrowser', '08-widget', '09-backup', '10-preferences', '11-arrays', '12-tutorial', '13-newfeatures', '14-marketdescription', '15-markettitle']
anyError = False
titleFile = 'docs/marketing/localized_description/ankidroid-titles.txt'
titleString = 'AnkiDroid Flashcards'


import os
import zipfile
import urllib
import string
import re
import difflib

def replacechars(filename, fileExt, isCrowdin):
	s = open(filename,"r+")
	newfilename = filename + ".tmp"
	fin = open(newfilename,"w")
	errorOccured = False
	if fileExt != '.csv':
		for line in s.readlines():
			if line.startswith("<?xml"):
				line = "<?xml version=\"1.0\" encoding=\"utf-8\"?> \n <!-- \n ~ Copyright (c) 2009 Andrew <andrewdubya@gmail> \n ~ Copyright (c) 2009 Edu Zamora <edu.zasu@gmail.com> \n ~ Copyright (c) 2009 Daniel Svaerd <daniel.svard@gmail.com> \n ~ Copyright (c) 2009 Nicolas Raoul <nicolas.raoul@gmail.com> \n ~ Copyright (c) 2010 Norbert Nagold <norbert.nagold@gmail.com> \n ~ This program is free software; you can redistribute it and/or modify it under \n ~ the terms of the GNU General Public License as published by the Free Software \n ~ Foundation; either version 3 of the License, or (at your option) any later \n ~ version. \n ~ \n ~ This program is distributed in the hope that it will be useful, but WITHOUT ANY \n ~ WARRANTY; without even the implied warranty of MERCHANTABILITY or FITNESS FOR A \n ~ PARTICULAR PURPOSE. See the GNU General Public License for more details. \n ~ \n ~ You should have received a copy of the GNU General Public License along with \n ~ this program.  If not, see <http://www.gnu.org/licenses/>. \n --> \n \n"
			else:
				# some people outwitted crowdin's "0"-bug by filling in "0 ", this changes it back:
				if line.startswith("	<item>0 </item>"): 
					line = "    <item>0</item>\n"
				line = string.replace(line, '\'', '\\\'')
				line = string.replace(line, '\\\\\'', '\\\'')
				line = string.replace(line, '\n\s', '\\n')
				line = string.replace(line, 'amp;', '')
				if re.search('%[0-9]\\s\\$|%[0-9]\\$\\s', line) != None:
					errorOccured = True
#			print line		
			fin.write(line)
	else:
		fin.write("<?xml version=\"1.0\" encoding=\"utf-8\"?> \n <!-- \n ~ Copyright (c) 2011 Norbert Nagold <norbert.nagold@gmail.com> \n ~ This program is free software; you can redistribute it and/or modify it under \n ~ the terms of the GNU General Public License as published by the Free Software \n ~ Foundation; either version 3 of the License, or (at your option) any later \n ~ version. \n ~ \n ~ This program is distributed in the hope that it will be useful, but WITHOUT ANY \n ~ WARRANTY; without even the implied warranty of MERCHANTABILITY or FITNESS FOR A \n ~ PARTICULAR PURPOSE. See the GNU General Public License for more details. \n ~ \n ~ You should have received a copy of the GNU General Public License along with \n ~ this program.  If not, see <http://www.gnu.org/licenses/>. \n --> \n \n \n<resources> \n <string-array name=\"tutorial_questions\"> \n")
		content = re.sub('([^\"])\n', "\\1", s.read()).split("\n")
		length = len(content)
		line = []
		for i in range(length - 1):
			if isCrowdin:
				start = content[i].rfind('\",\"') + 3
			else:
				start=content[i].find('\"') + 1
			contentLine = content[i][start:len(content[i])-1]
			sepPos = contentLine.find('<separator>')
			if sepPos == -1:
				if len(contentLine) > 2:
					errorOccured = True
					print contentLine
				continue
			line.append(["<![CDATA[" + contentLine[:sepPos] + "]]>", "<![CDATA[" + contentLine[sepPos+11:] + "]]>"])
		for fi in line:
			fi[0] = re.sub('\"+', '\\\"', fi[0])
			fi[0] = re.sub('\'+', '\\\'', fi[0])
			fi[0] = re.sub('\\\\{2,}', '\\\\', fi[0])
			fin.write("    <item>" + fi[0] + "</item> \n");
		fin.write(" </string-array>\n <string-array name=\"tutorial_answers\">\n");
		for fi in line:
			fi[1] = re.sub('\"+', '\\\"', fi[1])
			fi[1] = re.sub('\'+', '\\\'', fi[1])
			fi[1] = re.sub('\\\\{2,}', '\\\\', fi[1])
			fin.write("    <item>" + fi[1] + "</item> \n");
		fin.write(" </string-array>\n</resources>");
	s.close()
	fin.close()
	os.rename(newfilename, filename)
	if errorOccured:
		#os.remove(filename)
		print 'error in file ' + filename
		return False
	else:
		print 'file ' + filename + ' successfully copied'
		return True

def fileExtFor(f):
	if f == '12-tutorial':
		return '.csv'
	elif f == '14-marketdescription':
		return '.txt'
	elif f == '15-markettitle':
		return '.txt'
	else:
		return '.xml'

def createIfNotExisting(directory):
	if not os.path.isdir(directory):
		os.mkdir(directory)

def update(valuesDirectory, f, source, fileExt, isCrowdin, language=''):
	if f == '14-marketdescription':
		newfile = 'docs/marketing/localized_description/marketdescription' + '-' + language + fileExt
		file(newfile, 'w').write(source)
		# translations must be compared to the old version of marketdescription (bug of crowdin)
		oldContent = open('docs/marketing/localized_description/oldVersionJustToCompareWith.txt').readlines()
		newContent = open(newfile).readlines()
		for i in range(0, len(oldContent)):
			if oldContent[i] != newContent[i]:
				print 'file ' + newfile + ' successfully copied'
				return True			
		os.remove(newfile)
		print 'file marketdescription is not translated into language ' + language
		return True
	elif f == '15-markettitle':
#		newfile = 'docs/marketing/localized_description/marketdescription' + '-' + language + fileExt
#		file(newfile, 'w').write(source)
		translatedTitle = source.replace("\n", "")
		if titleString != translatedTitle:
			s = open(titleFile, 'a')
			s.write("\n" + language + ': ' + translatedTitle)
			s.close()
			print 'added translated title'
		else:
			print 'title not translated'
		return True
	else:
		newfile = valuesDirectory + f + '.xml'
		file(newfile, 'w').write(source)
		return replacechars(newfile, fileExt, isCrowdin)

zipname = 'ankidroid.zip'

print "downloading crowdin-file"
req = urllib.urlopen('http://crowdin.net/download/project/ankidroid.zip')
file(zipname, 'w').write(req.read())
req.close()

zip = zipfile.ZipFile(zipname, "r")

#create title file
t = open(titleFile, 'w')
t.write(titleString)
t.close()

for language in languages:
	if language[:2] in localizedRegions:
		androidLanguage = string.replace(language, '-', '-r')
	else:
		androidLanguage = language[:2] # Example: es-ES becomes es

	print "\ncopying language files for: " + androidLanguage
	valuesDirectory = "res/values-" + androidLanguage + "/"
	createIfNotExisting(valuesDirectory)

	# Copy localization files, mask chars and append gnu/gpl licence
	for f in fileNames:
		fileExt = fileExtFor(f)
		anyError = not(update(valuesDirectory, f, zip.read(language + "/" + f + fileExt), fileExt, True, language)) or anyError

	if anyError:
		if raw_input("At least one file of the last handled language contains an error. Please check\nContinue anyway? (y/n)") != 'y':
			break
		else:
			anyError = False

# Special case: English tutorial.
valuesDirectory = "res/values/"
createIfNotExisting(valuesDirectory)
f = '12-tutorial'
fileExt = fileExtFor(f)
source = open("assets/" + 'tutorial' + fileExt)
#Note: the original tutorial.csv has less columns, therefore we have special
#support for its syntax.
print
update(valuesDirectory, f, source.read(), fileExt, False)

print "\nremoving crowdin-file\n"
os.remove(zipname)	

<|MERGE_RESOLUTION|>--- conflicted
+++ resolved
@@ -23,11 +23,7 @@
 # Do not remove languages.
 # When you add a language, please also add it to mAppLanguages in Preferences.java
 
-<<<<<<< HEAD
-languages = ['ar', 'bg', 'ca', 'cs', 'de', 'el', 'es-AR', 'es-ES', 'et', 'fa', 'fi', 'fr', 'hu', 'id', 'it', 'ja', 'ko', 'nl', 'no', 'pl', 'pt-PT', 'pt-BR', 'ro', 'ru', 'sr', 'sv-SE', 'th', 'tr', 'uk', 'vi', 'zh-CN', 'zh-TW']
-=======
 languages = ['ar', 'bg', 'ca', 'cs', 'de', 'el', 'es-AR', 'es-ES', 'et', 'fa', 'fi', 'fr', 'gl', 'he', 'hi', 'hu', 'id', 'it', 'ja', 'ko', 'lt', 'nl', 'no', 'pl', 'pt-PT', 'pt-BR', 'ro', 'ru', 'sk', 'sl', 'sr', 'sv-SE', 'th', 'tr', 'uk', 'vi', 'zh-CN', 'zh-TW'];
->>>>>>> 83d2770f
 # languages which are localized for more than one region
 localizedRegions = ['es', 'pt', 'zh']
 
