<?xml version="1.0" encoding="utf-8"?>
<!-- 
~ Copyright (c) 2009 Andrew <andrewdubya@gmail> 
~ Copyright (c) 2009 Nicolas Raoul <nicolas.raoul@gmail.com> 
~ Copyright (c) 2009 Edu Zamora <edu.zasu@gmail.com> 
~ Copyright (c) 2009 Jordi Chacon <jordi.chacon@gmail.com> 
~
~ This program is free software; you can redistribute it and/or modify it under
~ the terms of the GNU General Public License as published by the Free Software
~ Foundation; either version 3 of the License, or (at your option) any later
~ version.
~
~ This program is distributed in the hope that it will be useful, but WITHOUT ANY
~ WARRANTY; without even the implied warranty of MERCHANTABILITY or FITNESS FOR A
~ PARTICULAR PURPOSE. See the GNU General Public License for more details.
~
~ You should have received a copy of the GNU General Public License along with
~ this program.  If not, see <http://www.gnu.org/licenses/>.
-->
<LinearLayout xmlns:android="http://schemas.android.com/apk/res/android"
	android:id="@+id/main_layout" android:orientation="vertical"
	android:layout_width="fill_parent" android:layout_height="fill_parent"
	android:background="#ffffff">

	<include layout="@layout/sdcard_error" />
	<include layout="@layout/deck_error" />

	<LinearLayout android:id="@+id/bar_layout"
		android:layout_width="fill_parent"
		android:layout_height="wrap_content"
		android:paddingLeft="5dp"
		android:orientation="horizontal">
		<LinearLayout android:id="@+id/counts"
			android:layout_width="fill_parent"
			android:layout_height="wrap_content"
			android:layout_weight="1">
			<TextView android:id="@+id/red_number"
				android:layout_width="wrap_content"
				android:layout_height="wrap_content"
				android:padding="4dp"
				android:text="Failed"
				android:textColor="#ff0000" />
			<TextView android:id="@+id/black_number"
				android:layout_width="wrap_content"
				android:layout_height="wrap_content"
				android:padding="4dp"
				android:text="Due"
				android:textColor="#000000" />
			<TextView android:id="@+id/blue_number"
				android:layout_width="wrap_content"
				android:layout_height="wrap_content"
				android:padding="4dp"
				android:text="New today"
				android:textColor="#0000ff" />
		</LinearLayout>
		<Chronometer android:id="@+id/card_time"
			android:layout_width="fill_parent"
			android:layout_weight="1"
			android:layout_height="fill_parent"
			android:gravity="center_vertical|right"
			android:paddingRight="5dp"
			android:textColor="#000000"
			android:visibility="gone" />
	</LinearLayout>

	<FrameLayout android:id="@+id/card_whiteboard_layout"
		android:layout_width="fill_parent"
		android:layout_height="fill_parent"
		android:layout_weight="5">
		<WebView android:id="@+id/flashcard" 
			android:layout_width="fill_parent"
			android:layout_height="fill_parent"
			android:gravity="center_vertical|center_horizontal"
			android:fadeScrollbars="false"
			android:hint="@string/card_hint"
			android:textSize="15sp" />
		<view class="com.ichi2.anki.Whiteboard" android:id="@+id/whiteboard"
			android:layout_width="fill_parent" 
			android:layout_height="fill_parent"
			android:visibility="gone" />
	</FrameLayout>

	<LinearLayout
		android:layout_width="fill_parent"
		android:layout_height="wrap_content"
		android:orientation="vertical">

		<LinearLayout android:id="@+id/answer_options_layout"
			android:layout_width="fill_parent"
			android:layout_height="wrap_content">
			<EditText android:id="@+id/answer_field"
				android:layout_width="fill_parent"
				android:layout_height="wrap_content"
				android:maxLines="2"
				android:visibility="gone" />
			<Button android:id="@+id/ease1"
				android:padding="3dip"
				android:layout_width="fill_parent"
				android:layout_weight="1.2"
				android:background="@android:drawable/btn_default_small"
				android:layout_height="fill_parent"
				android:text="@string/again" />
			<Button android:id="@+id/ease2"
				android:padding="3dip"
				android:layout_width="fill_parent"
				android:layout_weight="1.2"
				android:background="@android:drawable/btn_default_small"
				android:layout_height="fill_parent"
				android:text="@string/hard" />
			<Button android:id="@+id/ease3"
				android:padding="3dip"
				android:layout_width="fill_parent"
				android:layout_weight="1.2"
				android:background="@android:drawable/btn_default_small"
				android:layout_height="fill_parent"
				android:text="@string/good" />
			<Button android:id="@+id/ease4"
				android:padding="3dip"
				android:layout_width="fill_parent"
				android:layout_weight="1.2"
				android:background="@android:drawable/btn_default_small"
				android:layout_height="fill_parent"
				android:text="@string/easy" />
		</LinearLayout>

		<ToggleButton android:id="@+id/flip_card"
			android:layout_width="fill_parent"
<<<<<<< HEAD
			android:layout_height="wrap_content">
			<ToggleButton android:id="@+id/toggle_overlay"
				android:layout_width="fill_parent" 
				android:layout_weight="1.2"
				android:layout_height="fill_parent" 
				android:textOn="@string/overlay_on"
				android:textOff="@string/overlay_off"
				android:visibility="gone" />
			<ToggleButton android:id="@+id/flip_card"
				android:layout_width="fill_parent"
				android:layout_height="fill_parent"
				android:layout_weight="1.2"
				android:background="@android:drawable/btn_default_small"
				android:textOn="@string/show_question" 
				android:textOff="@string/show_answer" />
		</LinearLayout>
=======
			android:layout_height="wrap_content"
			android:background="@android:drawable/btn_default_small"
			android:textOn="@string/show_question" 
			android:textOff="@string/show_answer" />
>>>>>>> b0fb53db

	</LinearLayout>
</LinearLayout><|MERGE_RESOLUTION|>--- conflicted
+++ resolved
@@ -123,31 +123,12 @@
 				android:text="@string/easy" />
 		</LinearLayout>
 
-		<ToggleButton android:id="@+id/flip_card"
-			android:layout_width="fill_parent"
-<<<<<<< HEAD
-			android:layout_height="wrap_content">
-			<ToggleButton android:id="@+id/toggle_overlay"
-				android:layout_width="fill_parent" 
-				android:layout_weight="1.2"
-				android:layout_height="fill_parent" 
-				android:textOn="@string/overlay_on"
-				android:textOff="@string/overlay_off"
-				android:visibility="gone" />
 			<ToggleButton android:id="@+id/flip_card"
 				android:layout_width="fill_parent"
-				android:layout_height="fill_parent"
-				android:layout_weight="1.2"
+			android:layout_height="wrap_content"
 				android:background="@android:drawable/btn_default_small"
 				android:textOn="@string/show_question" 
 				android:textOff="@string/show_answer" />
-		</LinearLayout>
-=======
-			android:layout_height="wrap_content"
-			android:background="@android:drawable/btn_default_small"
-			android:textOn="@string/show_question" 
-			android:textOff="@string/show_answer" />
->>>>>>> b0fb53db
 
 	</LinearLayout>
 </LinearLayout>