--- conflicted
+++ resolved
@@ -88,24 +88,6 @@
 		<item>Blue</item>
 		<item>White</item>
 	</string-array>
-<<<<<<< HEAD
-	<string-array name="zeemote_action_labels">
-		<item>No action</item>
-		<item>Show answer</item>
-		<item>Answer button 1</item>
-		<item>Answer button 2</item>
-		<item>Answer button 3</item>
-		<item>Answer button 4</item>
-		<item>Answer recommended (green)</item>
-		<item>Answer better than recommended</item>
-		<item>Undo</item>
-		<item>Redo</item>
-		<item>Mark card</item>
-		<item>Bury card</item>
-		<item>Suspend card</item>
-		<item>Abort learning</item>
-		<item>Play media</item>
-=======
 	<string-array name="leech_action_labels">
 		<item>Suspend card</item>
 		<item>Tag only</item>
@@ -119,6 +101,5 @@
 		<item>Sort by due date</item>
 		<item>Sort by decreasing interval (slower)</item>
 		<item>Sort by increasing interval (slower)</item>
->>>>>>> 100ede37
 	</string-array>
 </resources>